<<<<<<< HEAD
/* 3D Cube Chess - Vanilla JS with Canvas 2D (Pseudo-3D) 
 * 
 * Features:
 * - Cross-face chess piece movement: Pieces can transition between cube faces
 * - Selective rotation: Rotate individual rows or columns instead of the entire cube
 * - Mobile support: Touch controls, pinch-to-zoom, and responsive design
 * - Collapsible menu: Hamburger menu on mobile for better screen utilization
 * 
 * Movement System:
 * - Traditional chess rules apply within each face
 * - Pieces at edge positions can move to adjacent faces based on direction
 * - Face adjacency mapping maintains spatial continuity across the cube
 * 
 * Rotation Modes:
 * - View Rotation: Rotate the entire cube view (default)
 * - Row Rotation: Rotate a specific horizontal row across faces
 * - Column Rotation: Rotate a specific vertical column across faces
=======
/* 3D Cube Chess - Vanilla JS with Canvas 2D (Pseudo-3D)
 * 
 * Features:
 * - Enhanced chess movement mechanics with cross-face transitions
 * - Selective row/column rotation controls
 * - Mobile-responsive design with touch support
 * - Collapsible menu for mobile devices
 * - Touch-friendly controls for piece selection and cube rotation
>>>>>>> f14e72c2
 */

(function() {
  'use strict';
  
  // Chess piece types
  const PIECES = {
    PAWN: 'P',
    ROOK: 'R',
    KNIGHT: 'N',
    BISHOP: 'B',
    QUEEN: 'Q',
    KING: 'K'
  };
  
  const COLORS = {
    WHITE: 'white',
    BLACK: 'black'
  };
  
  // Face names
  const FACES = ['front', 'back', 'right', 'left', 'top', 'bottom'];
  
  // Game state
  let gameState = {
<<<<<<< HEAD
    faces: {},                      // Chess board state for each cube face
    currentTurn: COLORS.WHITE,      // Current player turn
    selectedSquare: null,           // Currently selected square {face, row, col}
    possibleMoves: [],              // Valid moves for selected piece
    inCheck: false,                 // Whether current player's king is in check
    gameOver: false,                // Game over flag
    aiThinking: false,              // AI is processing a move
    rotationX: -20,                 // View rotation angle around X axis
    rotationY: 45,                  // View rotation angle around Y axis
    scale: 1.0,                     // View zoom scale
    dragStart: null,                // Mouse/touch drag start position
    rotationMode: 'view',           // Rotation mode: 'view', 'row', or 'column'
    selectedRotationAxis: null      // Selected row/column for selective rotation
=======
    faces: {},
    currentTurn: COLORS.WHITE,
    selectedSquare: null,
    possibleMoves: [],
    inCheck: false,
    gameOver: false,
    aiThinking: false,
    rotationX: -20,
    rotationY: 45,
    scale: 1.0,
    dragStart: null,
    touchStart: null,
    menuOpen: false,
    selectedRotationType: 'row', // 'row' or 'column'
    selectedRotationIndex: 0
>>>>>>> f14e72c2
  };
  
  // Canvas setup
  let canvas, ctx;
  const cubeSize = 200;
  const boardSquares = 8;
  
  // Initialize a standard chess board
  function createInitialBoard() {
    const board = [];
    const pieceOrder = ['R', 'N', 'B', 'Q', 'K', 'B', 'N', 'R'];
    
    for (let row = 0; row < 8; row++) {
      board[row] = [];
      for (let col = 0; col < 8; col++) {
        if (row === 0) {
          board[row][col] = { type: pieceOrder[col], color: COLORS.BLACK };
        } else if (row === 1) {
          board[row][col] = { type: PIECES.PAWN, color: COLORS.BLACK };
        } else if (row === 6) {
          board[row][col] = { type: PIECES.PAWN, color: COLORS.WHITE };
        } else if (row === 7) {
          board[row][col] = { type: pieceOrder[col], color: COLORS.WHITE };
        } else {
          board[row][col] = null;
        }
      }
    }
    return board;
  }
  
  // Initialize 6 faces of the cube with chess boards
  function createCubeFaces() {
    const faces = {};
    FACES.forEach((face, index) => {
      if (index === 0) { // Front face - main board
        faces[face] = createInitialBoard();
      } else {
        // Other faces start empty
        faces[face] = Array(8).fill(null).map(() => Array(8).fill(null));
      }
    });
    return faces;
  }
  
  // 3D projection utilities
  function rotateX(point, angle) {
    const rad = angle * Math.PI / 180;
    const cos = Math.cos(rad);
    const sin = Math.sin(rad);
    return {
      x: point.x,
      y: point.y * cos - point.z * sin,
      z: point.y * sin + point.z * cos
    };
  }
  
  function rotateY(point, angle) {
    const rad = angle * Math.PI / 180;
    const cos = Math.cos(rad);
    const sin = Math.sin(rad);
    return {
      x: point.x * cos + point.z * sin,
      y: point.y,
      z: -point.x * sin + point.z * cos
    };
  }
  
  function project(point) {
    const centerX = canvas.width / 2;
    const centerY = canvas.height / 2;
    const distance = 600;
    const scale = distance / (distance + point.z);
    
    return {
      x: centerX + point.x * scale * gameState.scale,
      y: centerY + point.y * scale * gameState.scale,
      z: point.z
    };
  }
  
  function transform3D(x, y, z) {
    let point = { x, y, z };
    point = rotateY(point, gameState.rotationY);
    point = rotateX(point, gameState.rotationX);
    return project(point);
  }
  
  // Get face vertices
  function getFaceVertices(face) {
    const half = cubeSize / 2;
    
    switch (face) {
      case 'front':
        return [
          { x: -half, y: -half, z: half },
          { x: half, y: -half, z: half },
          { x: half, y: half, z: half },
          { x: -half, y: half, z: half }
        ];
      case 'back':
        return [
          { x: half, y: -half, z: -half },
          { x: -half, y: -half, z: -half },
          { x: -half, y: half, z: -half },
          { x: half, y: half, z: -half }
        ];
      case 'right':
        return [
          { x: half, y: -half, z: half },
          { x: half, y: -half, z: -half },
          { x: half, y: half, z: -half },
          { x: half, y: half, z: half }
        ];
      case 'left':
        return [
          { x: -half, y: -half, z: -half },
          { x: -half, y: -half, z: half },
          { x: -half, y: half, z: half },
          { x: -half, y: half, z: -half }
        ];
      case 'top':
        return [
          { x: -half, y: -half, z: -half },
          { x: half, y: -half, z: -half },
          { x: half, y: -half, z: half },
          { x: -half, y: -half, z: half }
        ];
      case 'bottom':
        return [
          { x: -half, y: half, z: half },
          { x: half, y: half, z: half },
          { x: half, y: half, z: -half },
          { x: -half, y: half, z: -half }
        ];
    }
  }
  
  // Draw a chess square on a face
  function drawSquare(vertices, row, col, board, face) {
    const squareSize = cubeSize / 8;
    const v0 = vertices[0];
    const v1 = vertices[1];
    const v2 = vertices[2];
    const v3 = vertices[3];
    
    // Calculate square position
    const tx = col / 8;
    const ty = row / 8;
    const tw = 1 / 8;
    const th = 1 / 8;
    
    // Interpolate vertices
    const p0 = {
      x: v0.x + (v1.x - v0.x) * tx + (v3.x - v0.x) * ty,
      y: v0.y + (v1.y - v0.y) * tx + (v3.y - v0.y) * ty,
      z: v0.z + (v1.z - v0.z) * tx + (v3.z - v0.z) * ty
    };
    const p1 = {
      x: v0.x + (v1.x - v0.x) * (tx + tw) + (v3.x - v0.x) * ty,
      y: v0.y + (v1.y - v0.y) * (tx + tw) + (v3.y - v0.y) * ty,
      z: v0.z + (v1.z - v0.z) * (tx + tw) + (v3.z - v0.z) * ty
    };
    const p2 = {
      x: v0.x + (v1.x - v0.x) * (tx + tw) + (v3.x - v0.x) * (ty + th),
      y: v0.y + (v1.y - v0.y) * (tx + tw) + (v3.y - v0.y) * (ty + th),
      z: v0.z + (v1.z - v0.z) * (tx + tw) + (v3.z - v0.z) * (ty + th)
    };
    const p3 = {
      x: v0.x + (v1.x - v0.x) * tx + (v3.x - v0.x) * (ty + th),
      y: v0.y + (v1.y - v0.y) * tx + (v3.y - v0.y) * (ty + th),
      z: v0.z + (v1.z - v0.z) * tx + (v3.z - v0.z) * (ty + th)
    };
    
    const projected = [p0, p1, p2, p3].map(p => transform3D(p.x, p.y, p.z));
    
    // Determine color
    const isLight = (row + col) % 2 === 0;
    const isSelected = gameState.selectedSquare && 
      gameState.selectedSquare.face === face &&
      gameState.selectedSquare.row === row &&
      gameState.selectedSquare.col === col;
    const isPossibleMove = gameState.possibleMoves.some(
      m => m.face === face && m.row === row && m.col === col
    );
    
    let color;
    if (isSelected) {
      color = '#4a8be5';
    } else if (isPossibleMove) {
      color = '#27ae60';
    } else {
      color = isLight ? '#f0d9b5' : '#b58863';
    }
    
    // Draw square
    ctx.fillStyle = color;
    ctx.beginPath();
    ctx.moveTo(projected[0].x, projected[0].y);
    ctx.lineTo(projected[1].x, projected[1].y);
    ctx.lineTo(projected[2].x, projected[2].y);
    ctx.lineTo(projected[3].x, projected[3].y);
    ctx.closePath();
    ctx.fill();
    ctx.strokeStyle = '#333';
    ctx.lineWidth = 0.5;
    ctx.stroke();
    
    // Draw piece if present
    const piece = board[row][col];
    if (piece) {
      const centerX = (projected[0].x + projected[2].x) / 2;
      const centerY = (projected[0].y + projected[2].y) / 2;
      const avgZ = (p0.z + p1.z + p2.z + p3.z) / 4;
      
      ctx.fillStyle = piece.color === COLORS.WHITE ? '#f0f0f0' : '#1a1a1a';
      ctx.font = '20px Arial';
      ctx.textAlign = 'center';
      ctx.textBaseline = 'middle';
      
      const pieceSymbols = {
        'P': '♟', 'R': '♜', 'N': '♞', 'B': '♝', 'Q': '♛', 'K': '♚'
      };
      if (piece.color === COLORS.WHITE) {
        pieceSymbols.P = '♙'; pieceSymbols.R = '♖';
        pieceSymbols.N = '♘'; pieceSymbols.B = '♗';
        pieceSymbols.Q = '♕'; pieceSymbols.K = '♔';
      }
      
      ctx.fillText(pieceSymbols[piece.type] || piece.type, centerX, centerY);
    }
    
    return { projected, center: { x: (projected[0].x + projected[2].x) / 2, y: (projected[0].y + projected[2].y) / 2 }, face, row, col };
  }
  
  // Draw the cube
  function drawCube() {
    ctx.clearRect(0, 0, canvas.width, canvas.height);
    
    // Draw all faces with depth sorting
    const faceData = [];
    
    FACES.forEach(faceName => {
      const vertices = getFaceVertices(faceName);
      const transformedVertices = vertices.map(v => transform3D(v.x, v.y, v.z));
      
      // Calculate average Z for depth sorting
      const avgZ = transformedVertices.reduce((sum, v) => sum + v.z, 0) / transformedVertices.length;
      
      // Calculate normal to determine if face is visible
      const v1 = { x: transformedVertices[1].x - transformedVertices[0].x, y: transformedVertices[1].y - transformedVertices[0].y };
      const v2 = { x: transformedVertices[3].x - transformedVertices[0].x, y: transformedVertices[3].y - transformedVertices[0].y };
      const crossZ = v1.x * v2.y - v1.y * v2.x;
      
      faceData.push({ faceName, vertices, transformedVertices, avgZ, visible: crossZ < 0 });
    });
    
    // Sort by Z depth (back to front)
    faceData.sort((a, b) => a.avgZ - b.avgZ);
    
    // Draw faces
    const clickableSquares = [];
    
    faceData.forEach(({ faceName, vertices, transformedVertices, visible }) => {
      if (!visible) return; // Skip back-facing polygons
      
      // Draw face background
      ctx.fillStyle = '#8b4513';
      ctx.beginPath();
      ctx.moveTo(transformedVertices[0].x, transformedVertices[0].y);
      ctx.lineTo(transformedVertices[1].x, transformedVertices[1].y);
      ctx.lineTo(transformedVertices[2].x, transformedVertices[2].y);
      ctx.lineTo(transformedVertices[3].x, transformedVertices[3].y);
      ctx.closePath();
      ctx.fill();
      ctx.strokeStyle = '#000';
      ctx.lineWidth = 2;
      ctx.stroke();
      
      // Draw squares
      const board = gameState.faces[faceName];
      for (let row = 0; row < 8; row++) {
        for (let col = 0; col < 8; col++) {
          const squareInfo = drawSquare(vertices, row, col, board, faceName);
          clickableSquares.push(squareInfo);
        }
      }
    });
    
    // Store for click detection
    canvas.clickableSquares = clickableSquares;
  }
  
<<<<<<< HEAD
  // Helper function to get adjacent face and position when moving off an edge
  // This enables pieces to transition seamlessly between cube faces
  // Returns: { face, row, col } or null if invalid
  // 
  // Face adjacency map:
  // - Front: connects to top (up), bottom (down), left (left), right (right)
  // - Back: connects to top (up), bottom (down), right (left), left (right)
  // - Top: connects to back (up), front (down), left (left), right (right)
  // - Bottom: connects to front (up), back (down), left (left), right (right)
  // - Left: connects to top (up), bottom (down), back (left), front (right)
  // - Right: connects to top (up), bottom (down), front (left), back (right)
  function getAdjacentFacePosition(face, row, col, direction) {
    // direction: 'up', 'down', 'left', 'right'
    // Returns { face, row, col } or null if invalid
    const adjacency = {
      'front': { up: ['top', 7, col], down: ['bottom', 0, col], left: ['left', row, 7], right: ['right', row, 0] },
      'back': { up: ['top', 0, 7 - col], down: ['bottom', 7, 7 - col], left: ['right', row, 7], right: ['left', row, 0] },
      'right': { up: ['top', row, 7], down: ['bottom', row, 7], left: ['front', row, 7], right: ['back', row, 7] },
      'left': { up: ['top', row, 0], down: ['bottom', row, 0], left: ['back', row, 0], right: ['front', row, 0] },
      'top': { up: ['back', 0, 7 - col], down: ['front', 0, col], left: ['left', 0, col], right: ['right', 0, col] },
      'bottom': { up: ['front', 7, col], down: ['back', 7, 7 - col], left: ['left', 7, col], right: ['right', 7, col] }
    };
    
    const adj = adjacency[face]?.[direction];
    if (!adj) return null;
    return { face: adj[0], row: adj[1], col: adj[2] };
  }

  // Chess move validation with cross-face movement support
=======
  // Chess move validation with cross-face movement support
  // Pieces can now move across cube faces when at edges
>>>>>>> f14e72c2
  function getValidMoves(faces, face, row, col) {
    const piece = faces[face][row][col];
    if (!piece) return [];
    
    const moves = [];
    
    // Helper function to get adjacent face and position when moving off edge
    // Maps current face, row, col and direction to new face and position
    // Allows pieces like rooks and queens to transition between cube faces
    function getAdjacentFacePosition(currentFace, row, col, direction) {
      // direction: 'up', 'down', 'left', 'right'
      const faceMap = {
        'front': { up: ['top', row, col], down: ['bottom', row, col], left: ['left', row, 7], right: ['right', row, 0] },
        'back': { up: ['top', 7 - row, 7 - col], down: ['bottom', 7 - row, 7 - col], left: ['right', row, 7], right: ['left', row, 0] },
        'right': { up: ['top', 7, col], down: ['bottom', 0, col], left: ['front', row, 7], right: ['back', row, 7] },
        'left': { up: ['top', 0, 7 - col], down: ['bottom', 7, 7 - col], left: ['back', row, 0], right: ['front', row, 0] },
        'top': { up: ['back', 0, col], down: ['front', 0, col], left: ['left', 0, col], right: ['right', 0, col] },
        'bottom': { up: ['front', 7, col], down: ['back', 7, 7 - col], left: ['left', 7, col], right: ['right', 7, col] }
      };
      
      if (faceMap[currentFace] && faceMap[currentFace][direction]) {
        const [newFace, newRow, newCol] = faceMap[currentFace][direction];
        return { face: newFace, row: newRow, col: newCol };
      }
      return null;
    }
    
    switch (piece.type) {
      case PIECES.PAWN:
        const direction = piece.color === COLORS.WHITE ? -1 : 1;
        const newRow = row + direction;
        
        // Forward move on same face
        if (newRow >= 0 && newRow < 8 && !faces[face][newRow][col]) {
          moves.push({ face, row: newRow, col });
        } else if (newRow < 0 || newRow >= 8) {
<<<<<<< HEAD
          // Try to move to adjacent face
          const dir = newRow < 0 ? 'up' : 'down';
          const adjPos = getAdjacentFacePosition(face, row, col, dir);
          if (adjPos && !faces[adjPos.face][adjPos.row][adjPos.col]) {
            moves.push(adjPos);
=======
          // Moving off edge - check adjacent face
          const dir = newRow < 0 ? 'up' : 'down';
          const adj = getAdjacentFacePosition(face, row, col, dir);
          if (adj && !faces[adj.face][adj.row][adj.col]) {
            moves.push(adj);
>>>>>>> f14e72c2
          }
        }
        
        // Diagonal captures on same face
        if (newRow >= 0 && newRow < 8) {
          if (col > 0 && faces[face][newRow][col - 1] && 
              faces[face][newRow][col - 1].color !== piece.color) {
            moves.push({ face, row: newRow, col: col - 1 });
          }
          if (col < 7 && faces[face][newRow][col + 1] && 
              faces[face][newRow][col + 1].color !== piece.color) {
            moves.push({ face, row: newRow, col: col + 1 });
          }
        }
        break;
        
      case PIECES.ROOK:
<<<<<<< HEAD
        // Vertical and horizontal moves on same face
=======
        // Horizontal and vertical moves on same face
>>>>>>> f14e72c2
        for (let i = 0; i < 8; i++) {
          if (i !== row) {
            const target = faces[face][i][col];
            if (!target || target.color !== piece.color) {
              moves.push({ face, row: i, col });
            }
          }
          if (i !== col) {
            const target = faces[face][row][i];
            if (!target || target.color !== piece.color) {
              moves.push({ face, row, col: i });
            }
          }
        }
        
<<<<<<< HEAD
        // Add cross-face moves at edges
        if (row === 0) {
          const adjPos = getAdjacentFacePosition(face, row, col, 'up');
          if (adjPos && (!faces[adjPos.face][adjPos.row][adjPos.col] || 
              faces[adjPos.face][adjPos.row][adjPos.col].color !== piece.color)) {
            moves.push(adjPos);
          }
        }
        if (row === 7) {
          const adjPos = getAdjacentFacePosition(face, row, col, 'down');
          if (adjPos && (!faces[adjPos.face][adjPos.row][adjPos.col] || 
              faces[adjPos.face][adjPos.row][adjPos.col].color !== piece.color)) {
            moves.push(adjPos);
          }
        }
        if (col === 0) {
          const adjPos = getAdjacentFacePosition(face, row, col, 'left');
          if (adjPos && (!faces[adjPos.face][adjPos.row][adjPos.col] || 
              faces[adjPos.face][adjPos.row][adjPos.col].color !== piece.color)) {
            moves.push(adjPos);
          }
        }
        if (col === 7) {
          const adjPos = getAdjacentFacePosition(face, row, col, 'right');
          if (adjPos && (!faces[adjPos.face][adjPos.row][adjPos.col] || 
              faces[adjPos.face][adjPos.row][adjPos.col].color !== piece.color)) {
            moves.push(adjPos);
=======
        // Cross-face moves for rook (left, right, up, down edges)
        if (col === 0) {
          const adj = getAdjacentFacePosition(face, row, col, 'left');
          if (adj && (!faces[adj.face][adj.row][adj.col] || faces[adj.face][adj.row][adj.col].color !== piece.color)) {
            moves.push(adj);
          }
        }
        if (col === 7) {
          const adj = getAdjacentFacePosition(face, row, col, 'right');
          if (adj && (!faces[adj.face][adj.row][adj.col] || faces[adj.face][adj.row][adj.col].color !== piece.color)) {
            moves.push(adj);
          }
        }
        if (row === 0) {
          const adj = getAdjacentFacePosition(face, row, col, 'up');
          if (adj && (!faces[adj.face][adj.row][adj.col] || faces[adj.face][adj.row][adj.col].color !== piece.color)) {
            moves.push(adj);
          }
        }
        if (row === 7) {
          const adj = getAdjacentFacePosition(face, row, col, 'down');
          if (adj && (!faces[adj.face][adj.row][adj.col] || faces[adj.face][adj.row][adj.col].color !== piece.color)) {
            moves.push(adj);
>>>>>>> f14e72c2
          }
        }
        break;
        
      case PIECES.KNIGHT:
        const knightMoves = [
          [-2, -1], [-2, 1], [-1, -2], [-1, 2],
          [1, -2], [1, 2], [2, -1], [2, 1]
        ];
        knightMoves.forEach(([dr, dc]) => {
          const newR = row + dr;
          const newC = col + dc;
          if (newR >= 0 && newR < 8 && newC >= 0 && newC < 8) {
            const target = faces[face][newR][newC];
            if (!target || target.color !== piece.color) {
              moves.push({ face, row: newR, col: newC });
            }
          }
        });
        break;
        
      case PIECES.BISHOP:
        for (let i = 1; i < 8; i++) {
          const dirs = [
            [row + i, col + i], [row + i, col - i],
            [row - i, col + i], [row - i, col - i]
          ];
          dirs.forEach(([r, c]) => {
            if (r >= 0 && r < 8 && c >= 0 && c < 8) {
              const target = faces[face][r][c];
              if (!target || target.color !== piece.color) {
                moves.push({ face, row: r, col: c });
              }
            }
          });
        }
        break;
        
      case PIECES.QUEEN:
        for (let i = 0; i < 8; i++) {
          if (i !== row) {
            const target = faces[face][i][col];
            if (!target || target.color !== piece.color) {
              moves.push({ face, row: i, col });
            }
          }
          if (i !== col) {
            const target = faces[face][row][i];
            if (!target || target.color !== piece.color) {
              moves.push({ face, row, col: i });
            }
          }
        }
        for (let i = 1; i < 8; i++) {
          const dirs = [
            [row + i, col + i], [row + i, col - i],
            [row - i, col + i], [row - i, col - i]
          ];
          dirs.forEach(([r, c]) => {
            if (r >= 0 && r < 8 && c >= 0 && c < 8) {
              const target = faces[face][r][c];
              if (!target || target.color !== piece.color) {
                moves.push({ face, row: r, col: c });
              }
            }
          });
        }
        
        // Cross-face moves for queen (edges)
        if (col === 0) {
          const adj = getAdjacentFacePosition(face, row, col, 'left');
          if (adj && (!faces[adj.face][adj.row][adj.col] || faces[adj.face][adj.row][adj.col].color !== piece.color)) {
            moves.push(adj);
          }
        }
        if (col === 7) {
          const adj = getAdjacentFacePosition(face, row, col, 'right');
          if (adj && (!faces[adj.face][adj.row][adj.col] || faces[adj.face][adj.row][adj.col].color !== piece.color)) {
            moves.push(adj);
          }
        }
        if (row === 0) {
          const adj = getAdjacentFacePosition(face, row, col, 'up');
          if (adj && (!faces[adj.face][adj.row][adj.col] || faces[adj.face][adj.row][adj.col].color !== piece.color)) {
            moves.push(adj);
          }
        }
        if (row === 7) {
          const adj = getAdjacentFacePosition(face, row, col, 'down');
          if (adj && (!faces[adj.face][adj.row][adj.col] || faces[adj.face][adj.row][adj.col].color !== piece.color)) {
            moves.push(adj);
          }
        }
        break;
        
      case PIECES.KING:
        const kingMoves = [
          [-1, -1], [-1, 0], [-1, 1],
          [0, -1], [0, 1],
          [1, -1], [1, 0], [1, 1]
        ];
        kingMoves.forEach(([dr, dc]) => {
          const newR = row + dr;
          const newC = col + dc;
          if (newR >= 0 && newR < 8 && newC >= 0 && newC < 8) {
            const target = faces[face][newR][newC];
            if (!target || target.color !== piece.color) {
              moves.push({ face, row: newR, col: newC });
            }
          }
        });
        break;
    }
    
    return moves;
  }
  
  // Check if king is in check
  function isInCheck(faces, color) {
    let kingPos = null;
    for (const face of FACES) {
      for (let row = 0; row < 8; row++) {
        for (let col = 0; col < 8; col++) {
          const piece = faces[face][row][col];
          if (piece && piece.type === PIECES.KING && piece.color === color) {
            kingPos = { face, row, col };
            break;
          }
        }
        if (kingPos) break;
      }
      if (kingPos) break;
    }
    
    if (!kingPos) return false;
    
    for (const face of FACES) {
      for (let row = 0; row < 8; row++) {
        for (let col = 0; col < 8; col++) {
          const piece = faces[face][row][col];
          if (piece && piece.color !== color) {
            const moves = getValidMoves(faces, face, row, col);
            if (moves.some(m => m.face === kingPos.face && m.row === kingPos.row && m.col === kingPos.col)) {
              return true;
            }
          }
        }
      }
    }
    
    return false;
  }
  
  // Simple AI
  function getAIMove(faces, color) {
    const allMoves = [];
    
    for (const face of FACES) {
      for (let row = 0; row < 8; row++) {
        for (let col = 0; col < 8; col++) {
          const piece = faces[face][row][col];
          if (piece && piece.color === color) {
            const moves = getValidMoves(faces, face, row, col);
            moves.forEach(move => {
              allMoves.push({
                from: { face, row, col },
                to: move
              });
            });
          }
        }
      }
    }
    
    if (allMoves.length === 0) return null;
    return allMoves[Math.floor(Math.random() * allMoves.length)];
  }
  
  // Make a move
  function makeMove(from, to) {
    const movingPiece = gameState.faces[from.face][from.row][from.col];
    gameState.faces[to.face][to.row][to.col] = movingPiece;
    gameState.faces[from.face][from.row][from.col] = null;
    
    gameState.selectedSquare = null;
    gameState.possibleMoves = [];
    
    // Switch turn
    const opponentColor = gameState.currentTurn === COLORS.WHITE ? COLORS.BLACK : COLORS.WHITE;
    gameState.inCheck = isInCheck(gameState.faces, opponentColor);
    gameState.currentTurn = opponentColor;
    
    updateUI();
    drawCube();
    
    // Trigger AI move
    if (opponentColor === COLORS.BLACK) {
      gameState.aiThinking = true;
      updateUI();
      
      setTimeout(() => {
        const aiMove = getAIMove(gameState.faces, COLORS.BLACK);
        if (aiMove) {
          const aiPiece = gameState.faces[aiMove.from.face][aiMove.from.row][aiMove.from.col];
          gameState.faces[aiMove.to.face][aiMove.to.row][aiMove.to.col] = aiPiece;
          gameState.faces[aiMove.from.face][aiMove.from.row][aiMove.from.col] = null;
          
          gameState.currentTurn = COLORS.WHITE;
          gameState.inCheck = isInCheck(gameState.faces, COLORS.WHITE);
        }
        gameState.aiThinking = false;
        updateUI();
        drawCube();
      }, 1000);
    }
  }
  
  // Handle square click
  function handleSquareClick(face, row, col) {
    if (gameState.gameOver || gameState.aiThinking) return;
    
    const clickedPiece = gameState.faces[face][row][col];
    
    if (gameState.selectedSquare) {
      const isValidMove = gameState.possibleMoves.some(
        m => m.face === face && m.row === row && m.col === col
      );
      
      if (isValidMove) {
        makeMove(gameState.selectedSquare, { face, row, col });
      } else if (clickedPiece && clickedPiece.color === gameState.currentTurn) {
        gameState.selectedSquare = { face, row, col };
        gameState.possibleMoves = getValidMoves(gameState.faces, face, row, col);
        drawCube();
      } else {
        gameState.selectedSquare = null;
        gameState.possibleMoves = [];
        drawCube();
      }
    } else if (clickedPiece && clickedPiece.color === gameState.currentTurn) {
      gameState.selectedSquare = { face, row, col };
      gameState.possibleMoves = getValidMoves(gameState.faces, face, row, col);
      drawCube();
    }
  }
  
  // Handle canvas click
  function onCanvasClick(event) {
    const rect = canvas.getBoundingClientRect();
    const x = event.clientX - rect.left;
    const y = event.clientY - rect.top;
    
    if (!canvas.clickableSquares) return;
    
    // Find clicked square
    for (const square of canvas.clickableSquares) {
      const points = square.projected;
      if (isPointInPolygon({ x, y }, points)) {
        handleSquareClick(square.face, square.row, square.col);
        break;
      }
    }
  }
  
  // Point in polygon test
  function isPointInPolygon(point, polygon) {
    let inside = false;
    for (let i = 0, j = polygon.length - 1; i < polygon.length; j = i++) {
      const xi = polygon[i].x, yi = polygon[i].y;
      const xj = polygon[j].x, yj = polygon[j].y;
      
      const intersect = ((yi > point.y) !== (yj > point.y)) &&
        (point.x < (xj - xi) * (point.y - yi) / (yj - yi) + xi);
      if (intersect) inside = !inside;
    }
    return inside;
  }
  
  // Handle mouse drag for rotation
  function onMouseDown(event) {
    gameState.dragStart = { x: event.clientX, y: event.clientY };
  }
  
  function onMouseMove(event) {
    if (!gameState.dragStart) return;
    
    const dx = event.clientX - gameState.dragStart.x;
    const dy = event.clientY - gameState.dragStart.y;
    
    gameState.rotationY += dx * 0.5;
    gameState.rotationX += dy * 0.5;
    
    gameState.dragStart = { x: event.clientX, y: event.clientY };
    drawCube();
  }
  
  function onMouseUp() {
    gameState.dragStart = null;
  }
  
  // Handle touch events for mobile
  function onTouchStart(event) {
    if (event.touches.length === 1) {
      const touch = event.touches[0];
      gameState.touchStart = { x: touch.clientX, y: touch.clientY };
      gameState.dragStart = { x: touch.clientX, y: touch.clientY };
    }
  }
  
  function onTouchMove(event) {
    if (event.touches.length === 1 && gameState.dragStart) {
      event.preventDefault();
      const touch = event.touches[0];
      const dx = touch.clientX - gameState.dragStart.x;
      const dy = touch.clientY - gameState.dragStart.y;
      
      gameState.rotationY += dx * 0.5;
      gameState.rotationX += dy * 0.5;
      
      gameState.dragStart = { x: touch.clientX, y: touch.clientY };
      drawCube();
    }
  }
  
  function onTouchEnd(event) {
    if (event.touches.length === 0) {
      gameState.dragStart = null;
      gameState.touchStart = null;
    }
  }
  
  function onTouchClick(event) {
    // Handle tap as click for piece selection
    if (event.changedTouches.length === 1) {
      const touch = event.changedTouches[0];
      const rect = canvas.getBoundingClientRect();
      const x = touch.clientX - rect.left;
      const y = touch.clientY - rect.top;
      
      if (!canvas.clickableSquares) return;
      
      // Find clicked square
      for (const square of canvas.clickableSquares) {
        const points = square.projected;
        if (isPointInPolygon({ x, y }, points)) {
          handleSquareClick(square.face, square.row, square.col);
          break;
        }
      }
    }
  }
  
  // Handle mouse wheel for zoom
  function onWheel(event) {
    event.preventDefault();
    gameState.scale *= event.deltaY > 0 ? 0.9 : 1.1;
    gameState.scale = Math.max(0.5, Math.min(2.0, gameState.scale));
    drawCube();
  }
  
  // Handle twist
  function handleTwist(clockwise) {
    if (gameState.inCheck || gameState.aiThinking) return;
    
    // Simple twist animation
    const originalRotY = gameState.rotationY;
    const targetRotY = originalRotY + (clockwise ? 90 : -90);
    const steps = 30;
    let step = 0;
    
    const animate = () => {
      step++;
      gameState.rotationY = originalRotY + (targetRotY - originalRotY) * (step / steps);
      drawCube();
      
      if (step < steps) {
        requestAnimationFrame(animate);
      } else {
        // Twist completed - switch turn
        gameState.currentTurn = gameState.currentTurn === COLORS.WHITE ? COLORS.BLACK : COLORS.WHITE;
        updateUI();
        
        // Trigger AI
        if (gameState.currentTurn === COLORS.BLACK) {
          gameState.aiThinking = true;
          updateUI();
          
          setTimeout(() => {
            const aiMove = getAIMove(gameState.faces, COLORS.BLACK);
            if (aiMove) {
              const aiPiece = gameState.faces[aiMove.from.face][aiMove.from.row][aiMove.from.col];
              gameState.faces[aiMove.to.face][aiMove.to.row][aiMove.to.col] = aiPiece;
              gameState.faces[aiMove.from.face][aiMove.from.row][aiMove.from.col] = null;
              
              gameState.currentTurn = COLORS.WHITE;
              gameState.inCheck = isInCheck(gameState.faces, COLORS.WHITE);
            }
            gameState.aiThinking = false;
            updateUI();
            drawCube();
          }, 1000);
        }
      }
    };
    
    animate();
  }
  
<<<<<<< HEAD
  // Rotate a specific row across faces
  // Moves pieces horizontally around the cube (through front, left, back, right faces)
  // Parameters:
  //   rowIndex: Row number (0-7) to rotate
  //   clockwise: true for clockwise rotation, false for counter-clockwise
  function rotateRow(rowIndex, clockwise) {
    if (gameState.aiThinking) return;
    
    // For simplicity, rotate the row on the front face horizontally
    const front = gameState.faces['front'];
    const back = gameState.faces['back'];
    const left = gameState.faces['left'];
    const right = gameState.faces['right'];
    
    const temp = [];
    if (clockwise) {
      // Save right row
      temp.push(...right[rowIndex]);
      // Right <- Front
      right[rowIndex] = [...front[rowIndex]];
      // Front <- Left
      front[rowIndex] = [...left[rowIndex]];
      // Left <- Back
      left[rowIndex] = [...back[rowIndex]];
      // Back <- Temp (right)
      back[rowIndex] = [...temp];
    } else {
      // Save left row
      temp.push(...left[rowIndex]);
      // Left <- Front
      left[rowIndex] = [...front[rowIndex]];
      // Front <- Right
      front[rowIndex] = [...right[rowIndex]];
      // Right <- Back
      right[rowIndex] = [...back[rowIndex]];
      // Back <- Temp (left)
      back[rowIndex] = [...temp];
    }
    
    drawCube();
  }
  
  // Rotate a specific column across faces
  // Moves pieces vertically around the cube (through front, top, back, bottom faces)
  // Parameters:
  //   colIndex: Column number (0-7) to rotate
  //   clockwise: true for clockwise rotation, false for counter-clockwise
  // Note: Back face column indices are reversed to maintain spatial continuity
  function rotateColumn(colIndex, clockwise) {
    if (gameState.aiThinking) return;
    
    // Rotate column across front, top, back, bottom faces
    const front = gameState.faces['front'];
    const top = gameState.faces['top'];
    const back = gameState.faces['back'];
    const bottom = gameState.faces['bottom'];
    
    const temp = [];
    if (clockwise) {
      // Save bottom column
      for (let i = 0; i < 8; i++) temp.push(bottom[i][colIndex]);
      // Bottom <- Front
      for (let i = 0; i < 8; i++) bottom[i][colIndex] = front[i][colIndex];
      // Front <- Top
      for (let i = 0; i < 8; i++) front[i][colIndex] = top[i][colIndex];
      // Top <- Back (reversed)
      for (let i = 0; i < 8; i++) top[i][colIndex] = back[7 - i][7 - colIndex];
      // Back <- Temp (reversed)
      for (let i = 0; i < 8; i++) back[i][7 - colIndex] = temp[7 - i];
    } else {
      // Save top column
      for (let i = 0; i < 8; i++) temp.push(top[i][colIndex]);
      // Top <- Front
      for (let i = 0; i < 8; i++) top[i][colIndex] = front[i][colIndex];
      // Front <- Bottom
      for (let i = 0; i < 8; i++) front[i][colIndex] = bottom[i][colIndex];
      // Bottom <- Back (reversed)
      for (let i = 0; i < 8; i++) bottom[i][colIndex] = back[7 - i][7 - colIndex];
      // Back <- Temp (reversed)
      for (let i = 0; i < 8; i++) back[i][7 - colIndex] = temp[7 - i];
    }
    
    drawCube();
=======
  // Handle row/column rotation
  function handleRowColumnRotation(type, index, clockwise) {
    if (gameState.inCheck || gameState.aiThinking) return;
    
    // For now, perform visual rotation effect
    // In a full implementation, this would rotate the actual piece positions
    const originalRotY = gameState.rotationY;
    const targetRotY = originalRotY + (clockwise ? 90 : -90);
    const steps = 30;
    let step = 0;
    
    const animate = () => {
      step++;
      gameState.rotationY = originalRotY + (targetRotY - originalRotY) * (step / steps);
      drawCube();
      
      if (step < steps) {
        requestAnimationFrame(animate);
      } else {
        // Rotation completed
        updateUI();
        drawCube();
      }
    };
    
    animate();
  }
  
  // Toggle menu
  function toggleMenu() {
    gameState.menuOpen = !gameState.menuOpen;
    const panel = document.querySelector('.controls-panel');
    const toggle = document.querySelector('.menu-toggle');
    
    if (gameState.menuOpen) {
      panel.classList.add('open');
      toggle.classList.add('active');
    } else {
      panel.classList.remove('open');
      toggle.classList.remove('active');
    }
>>>>>>> f14e72c2
  }
  
  // Update UI
  function updateUI() {
    const turnText = gameState.currentTurn === COLORS.WHITE ? 'White (You)' : 'Black (AI)';
    const aiText = gameState.aiThinking ? ' - AI Thinking...' : '';
    document.querySelector('.turn-indicator').textContent = `Turn: ${turnText}${aiText}`;
    
    const statusMsg = document.querySelector('.status-message');
    if (gameState.inCheck) {
      statusMsg.classList.add('check-warning');
      statusMsg.textContent = '⚠ King in Check! You must move your king or block.';
      statusMsg.style.display = 'block';
    } else {
      statusMsg.classList.remove('check-warning');
      statusMsg.style.display = 'none';
    }
    
    const twistControls = document.querySelector('.twist-controls');
    if (!gameState.inCheck && gameState.currentTurn === COLORS.WHITE && !gameState.aiThinking) {
      twistControls.style.display = 'block';
    } else {
      twistControls.style.display = 'none';
    }
  }
  
  // New game
  function newGame() {
    gameState.faces = createCubeFaces();
    gameState.currentTurn = COLORS.WHITE;
    gameState.selectedSquare = null;
    gameState.possibleMoves = [];
    gameState.inCheck = false;
    gameState.gameOver = false;
    gameState.aiThinking = false;
    gameState.rotationX = -20;
    gameState.rotationY = 45;
    
    updateUI();
    drawCube();
  }
  
  // Initialize
  function init() {
    const root = document.getElementById('root');
    root.innerHTML = `
      <div class="game-container">
        <div class="header">
          <button class="menu-toggle" id="menu-toggle" aria-label="Toggle menu">
            <span></span>
            <span></span>
            <span></span>
          </button>
          <h1>3D Cube Chess</h1>
          <div class="header-info">
            <div class="turn-indicator">Turn: White (You)</div>
          </div>
        </div>
        <button class="menu-toggle" id="menu-toggle">
          <span></span>
          <span></span>
          <span></span>
        </button>
        <div class="canvas-wrapper">
          <canvas id="cubeCanvas"></canvas>
          <div class="controls-panel" id="controls-panel">
            <h3>Controls</h3>
            <ul>
<<<<<<< HEAD
              <li><strong>Rotate View:</strong> Click + drag</li>
=======
              <li><strong>Rotate View:</strong> Click/Touch + drag</li>
>>>>>>> f14e72c2
              <li><strong>Zoom:</strong> Scroll wheel / Pinch</li>
              <li><strong>Select Piece:</strong> Click/Tap on piece</li>
              <li><strong>Move:</strong> Click/Tap on green square</li>
            </ul>
            <div class="status-message" style="display: none;"></div>
            <div class="rotation-controls">
              <h4>Selective Rotation</h4>
<<<<<<< HEAD
              <div class="rotation-mode-selector">
                <label>
                  <input type="radio" name="rotationMode" value="view" checked>
                  <span>View Rotation</span>
                </label>
                <label>
                  <input type="radio" name="rotationMode" value="row">
                  <span>Rotate Row</span>
                </label>
                <label>
                  <input type="radio" name="rotationMode" value="column">
                  <span>Rotate Column</span>
                </label>
              </div>
              <div id="row-rotation-controls" style="display: none;">
                <label for="row-select">Select Row (0-7):</label>
                <input type="number" id="row-select" min="0" max="7" value="0">
                <div class="rotation-buttons">
                  <button class="btn" id="rotate-row-cw">Rotate CW</button>
                  <button class="btn" id="rotate-row-ccw">Rotate CCW</button>
                </div>
              </div>
              <div id="column-rotation-controls" style="display: none;">
                <label for="col-select">Select Column (0-7):</label>
                <input type="number" id="col-select" min="0" max="7" value="0">
                <div class="rotation-buttons">
                  <button class="btn" id="rotate-col-cw">Rotate CW</button>
                  <button class="btn" id="rotate-col-ccw">Rotate CCW</button>
                </div>
=======
              <div class="rotation-selector">
                <select id="rotation-type">
                  <option value="row">Row</option>
                  <option value="column">Column</option>
                </select>
                <select id="rotation-index">
                  <option value="0">1</option>
                  <option value="1">2</option>
                  <option value="2">3</option>
                  <option value="3">4</option>
                  <option value="4">5</option>
                  <option value="5">6</option>
                  <option value="6">7</option>
                  <option value="7">8</option>
                </select>
              </div>
              <div class="rotation-buttons">
                <button class="btn rotation-btn" id="rotate-cw">Rotate CW</button>
                <button class="btn rotation-btn" id="rotate-ccw">Rotate CCW</button>
>>>>>>> f14e72c2
              </div>
            </div>
            <div class="twist-controls" style="display: none;">
              <h4>Rubik's Twist (Your Move)</h4>
              <div class="twist-buttons">
                <button class="btn twist-btn" id="twist-cw">Twist Cube CW</button>
                <button class="btn twist-btn" id="twist-ccw">Twist Cube CCW</button>
              </div>
            </div>
            <div class="btn-group">
              <button class="btn primary" id="new-game">New Game</button>
            </div>
          </div>
        </div>
      </div>
    `;
    
    canvas = document.getElementById('cubeCanvas');
    ctx = canvas.getContext('2d');
    
    // Set canvas size
    const updateCanvasSize = () => {
      canvas.width = window.innerWidth;
      canvas.height = window.innerHeight - 70;
    };
    updateCanvasSize();
    
    // Initialize game
    gameState.faces = createCubeFaces();
    
    // Rotation mode selector
    const rotationModeInputs = document.querySelectorAll('input[name="rotationMode"]');
    rotationModeInputs.forEach(input => {
      input.addEventListener('change', (e) => {
        gameState.rotationMode = e.target.value;
        document.getElementById('row-rotation-controls').style.display = 
          gameState.rotationMode === 'row' ? 'block' : 'none';
        document.getElementById('column-rotation-controls').style.display = 
          gameState.rotationMode === 'column' ? 'block' : 'none';
      });
    });
    
    // Row/Column rotation controls
    document.getElementById('rotate-row-cw')?.addEventListener('click', () => {
      const row = parseInt(document.getElementById('row-select').value);
      rotateRow(row, true);
    });
    document.getElementById('rotate-row-ccw')?.addEventListener('click', () => {
      const row = parseInt(document.getElementById('row-select').value);
      rotateRow(row, false);
    });
    document.getElementById('rotate-col-cw')?.addEventListener('click', () => {
      const col = parseInt(document.getElementById('col-select').value);
      rotateColumn(col, true);
    });
    document.getElementById('rotate-col-ccw')?.addEventListener('click', () => {
      const col = parseInt(document.getElementById('col-select').value);
      rotateColumn(col, false);
    });
    
    // Menu toggle for mobile
    // Toggles the visibility of the controls panel on mobile devices
    const menuToggle = document.getElementById('menu-toggle');
    const controlsPanel = document.getElementById('controls-panel');
    menuToggle.addEventListener('click', () => {
      controlsPanel.classList.toggle('open');
    });
    
    // Mouse/Touch event handlers
    // Unified event handling for both mouse and touch inputs
    // Supports pinch-to-zoom on touch devices
    let touchStartDistance = 0;
    
    // Get coordinates from mouse or touch event
    const getEventCoords = (event) => {
      if (event.touches) {
        return { x: event.touches[0].clientX, y: event.touches[0].clientY };
      }
      return { x: event.clientX, y: event.clientY };
    };
    
    // Handle pointer down (mouse click or touch start)
    const handlePointerDown = (event) => {
      if (event.touches && event.touches.length === 2) {
        // Pinch zoom start
        const dx = event.touches[0].clientX - event.touches[1].clientX;
        const dy = event.touches[0].clientY - event.touches[1].clientY;
        touchStartDistance = Math.sqrt(dx * dx + dy * dy);
        event.preventDefault();
      } else {
        const coords = getEventCoords(event);
        gameState.dragStart = coords;
      }
    };
    
    const handlePointerMove = (event) => {
      if (event.touches && event.touches.length === 2) {
        // Pinch zoom
        const dx = event.touches[0].clientX - event.touches[1].clientX;
        const dy = event.touches[0].clientY - event.touches[1].clientY;
        const distance = Math.sqrt(dx * dx + dy * dy);
        const scaleFactor = distance / touchStartDistance;
        gameState.scale *= scaleFactor;
        gameState.scale = Math.max(0.5, Math.min(2.0, gameState.scale));
        touchStartDistance = distance;
        drawCube();
        event.preventDefault();
      } else if (gameState.dragStart && gameState.rotationMode === 'view') {
        const coords = getEventCoords(event);
        const dx = coords.x - gameState.dragStart.x;
        const dy = coords.y - gameState.dragStart.y;
        
        gameState.rotationY += dx * 0.5;
        gameState.rotationX += dy * 0.5;
        
        gameState.dragStart = coords;
        drawCube();
      }
    };
    
    const handlePointerUp = () => {
      gameState.dragStart = null;
      touchStartDistance = 0;
    };
    
    const handlePointerClick = (event) => {
      if (event.touches && event.touches.length > 1) return;
      
      const rect = canvas.getBoundingClientRect();
      const coords = getEventCoords(event);
      const x = coords.x - rect.left;
      const y = coords.y - rect.top;
      
      if (!canvas.clickableSquares) return;
      
      // Find clicked square
      for (const square of canvas.clickableSquares) {
        const points = square.projected;
        if (isPointInPolygon({ x, y }, points)) {
          handleSquareClick(square.face, square.row, square.col);
          break;
        }
      }
    };
    
    // Event listeners
    canvas.addEventListener('click', handlePointerClick);
    canvas.addEventListener('mousedown', handlePointerDown);
    canvas.addEventListener('mousemove', handlePointerMove);
    canvas.addEventListener('mouseup', handlePointerUp);
    
    // Touch events
    canvas.addEventListener('touchstart', handlePointerDown, { passive: false });
    canvas.addEventListener('touchmove', handlePointerMove, { passive: false });
    canvas.addEventListener('touchend', handlePointerUp);
    
    canvas.addEventListener('wheel', onWheel);
    
    // Touch event listeners
    canvas.addEventListener('touchstart', onTouchStart, { passive: false });
    canvas.addEventListener('touchmove', onTouchMove, { passive: false });
    canvas.addEventListener('touchend', onTouchEnd);
    canvas.addEventListener('touchend', onTouchClick);
    
    // Button event listeners
    document.getElementById('new-game').addEventListener('click', newGame);
    document.getElementById('twist-cw').addEventListener('click', () => handleTwist(true));
    document.getElementById('twist-ccw').addEventListener('click', () => handleTwist(false));
    document.getElementById('menu-toggle').addEventListener('click', toggleMenu);
    
    // Row/column rotation listeners
    document.getElementById('rotate-cw').addEventListener('click', () => {
      const type = document.getElementById('rotation-type').value;
      const index = parseInt(document.getElementById('rotation-index').value);
      handleRowColumnRotation(type, index, true);
    });
    document.getElementById('rotate-ccw').addEventListener('click', () => {
      const type = document.getElementById('rotation-type').value;
      const index = parseInt(document.getElementById('rotation-index').value);
      handleRowColumnRotation(type, index, false);
    });
    
    // Update selected rotation type/index in state
    document.getElementById('rotation-type').addEventListener('change', (e) => {
      gameState.selectedRotationType = e.target.value;
    });
    document.getElementById('rotation-index').addEventListener('change', (e) => {
      gameState.selectedRotationIndex = parseInt(e.target.value);
    });
    
    window.addEventListener('resize', () => {
      updateCanvasSize();
      drawCube();
    });
    
    updateUI();
    drawCube();
  }
  
  // Start when DOM is ready
  if (document.readyState === 'loading') {
    document.addEventListener('DOMContentLoaded', init);
  } else {
    init();
  }
})();<|MERGE_RESOLUTION|>--- conflicted
+++ resolved
@@ -1,4 +1,3 @@
-<<<<<<< HEAD
 /* 3D Cube Chess - Vanilla JS with Canvas 2D (Pseudo-3D) 
  * 
  * Features:
@@ -16,56 +15,35 @@
  * - View Rotation: Rotate the entire cube view (default)
  * - Row Rotation: Rotate a specific horizontal row across faces
  * - Column Rotation: Rotate a specific vertical column across faces
-=======
-/* 3D Cube Chess - Vanilla JS with Canvas 2D (Pseudo-3D)
- * 
- * Features:
- * - Enhanced chess movement mechanics with cross-face transitions
- * - Selective row/column rotation controls
- * - Mobile-responsive design with touch support
- * - Collapsible menu for mobile devices
- * - Touch-friendly controls for piece selection and cube rotation
->>>>>>> f14e72c2
  */
 
 (function() {
   'use strict';
-  
-  // Chess piece types
-  const PIECES = {
-    PAWN: 'P',
-    ROOK: 'R',
-    KNIGHT: 'N',
-    BISHOP: 'B',
-    QUEEN: 'Q',
-    KING: 'K'
-  };
-  
+
+  // === Constants and Piece Definitions ===
   const COLORS = {
     WHITE: 'white',
-    BLACK: 'black'
+    BLACK: 'black',
   };
-  
-  // Face names
-  const FACES = ['front', 'back', 'right', 'left', 'top', 'bottom'];
-  
-  // Game state
+  const PIECES = {
+    PAWN: 'P', ROOK: 'R', KNIGHT: 'N', BISHOP: 'B', QUEEN: 'Q', KING: 'K'
+  };
+  const FACE_NAMES = ['front', 'back', 'left', 'right', 'top', 'bottom'];
+  const FACE_COLORS = {
+    front: '#f6f7fb',
+    back: '#e7e9f6',
+    left: '#e9f7f2',
+    right: '#f7f1e9',
+    top: '#f3e9f7',
+    bottom: '#f7e9eb'
+  };
+  const PIECE_COLORS = {
+    white: '#fafafa',
+    black: '#151515'
+  };
+
+  // === Game State ===
   let gameState = {
-<<<<<<< HEAD
-    faces: {},                      // Chess board state for each cube face
-    currentTurn: COLORS.WHITE,      // Current player turn
-    selectedSquare: null,           // Currently selected square {face, row, col}
-    possibleMoves: [],              // Valid moves for selected piece
-    inCheck: false,                 // Whether current player's king is in check
-    gameOver: false,                // Game over flag
-    aiThinking: false,              // AI is processing a move
-    rotationX: -20,                 // View rotation angle around X axis
-    rotationY: 45,                  // View rotation angle around Y axis
-    scale: 1.0,                     // View zoom scale
-    dragStart: null,                // Mouse/touch drag start position
-    rotationMode: 'view',           // Rotation mode: 'view', 'row', or 'column'
-    selectedRotationAxis: null      // Selected row/column for selective rotation
-=======
     faces: {},
     currentTurn: COLORS.WHITE,
     selectedSquare: null,
@@ -77,319 +55,253 @@
     rotationY: 45,
     scale: 1.0,
     dragStart: null,
-    touchStart: null,
-    menuOpen: false,
-    selectedRotationType: 'row', // 'row' or 'column'
-    selectedRotationIndex: 0
->>>>>>> f14e72c2
+    rotationMode: 'view',    // 'view', 'row', 'column'
+    selectedRotationAxis: null,
   };
-  
-  // Canvas setup
-  let canvas, ctx;
-  const cubeSize = 200;
-  const boardSquares = 8;
-  
-  // Initialize a standard chess board
-  function createInitialBoard() {
-    const board = [];
-    const pieceOrder = ['R', 'N', 'B', 'Q', 'K', 'B', 'N', 'R'];
-    
-    for (let row = 0; row < 8; row++) {
-      board[row] = [];
-      for (let col = 0; col < 8; col++) {
-        if (row === 0) {
-          board[row][col] = { type: pieceOrder[col], color: COLORS.BLACK };
-        } else if (row === 1) {
-          board[row][col] = { type: PIECES.PAWN, color: COLORS.BLACK };
-        } else if (row === 6) {
-          board[row][col] = { type: PIECES.PAWN, color: COLORS.WHITE };
-        } else if (row === 7) {
-          board[row][col] = { type: pieceOrder[col], color: COLORS.WHITE };
-        } else {
-          board[row][col] = null;
-        }
-      }
-    }
-    return board;
-  }
-  
-  // Initialize 6 faces of the cube with chess boards
+
+  // === Canvas/DOM Setup ===
+  let ctx, canvas;
+  const root = document.getElementById('root');
+
+  // === Utility Functions ===
+
+  function deepClone(obj) {
+    return JSON.parse(JSON.stringify(obj));
+  }
+
+  // === Cube Model and Rendering ===
+
   function createCubeFaces() {
+    // Each face is an 8x8 array
     const faces = {};
-    FACES.forEach((face, index) => {
-      if (index === 0) { // Front face - main board
-        faces[face] = createInitialBoard();
-      } else {
-        // Other faces start empty
-        faces[face] = Array(8).fill(null).map(() => Array(8).fill(null));
-      }
-    });
+    for (const name of FACE_NAMES) {
+      faces[name] = Array.from({ length: 8 }, () => Array(8).fill(null));
+    }
+    // Place pieces (classic chess, white on front, black on back)
+    // White pieces
+    faces.front[7] = [
+      { type: PIECES.ROOK, color: COLORS.WHITE },
+      { type: PIECES.KNIGHT, color: COLORS.WHITE },
+      { type: PIECES.BISHOP, color: COLORS.WHITE },
+      { type: PIECES.QUEEN, color: COLORS.WHITE },
+      { type: PIECES.KING, color: COLORS.WHITE },
+      { type: PIECES.BISHOP, color: COLORS.WHITE },
+      { type: PIECES.KNIGHT, color: COLORS.WHITE },
+      { type: PIECES.ROOK, color: COLORS.WHITE },
+    ];
+    for (let i = 0; i < 8; i++) {
+      faces.front[6][i] = { type: PIECES.PAWN, color: COLORS.WHITE };
+    }
+    // Black pieces
+    faces.back[0] = [
+      { type: PIECES.ROOK, color: COLORS.BLACK },
+      { type: PIECES.KNIGHT, color: COLORS.BLACK },
+      { type: PIECES.BISHOP, color: COLORS.BLACK },
+      { type: PIECES.QUEEN, color: COLORS.BLACK },
+      { type: PIECES.KING, color: COLORS.BLACK },
+      { type: PIECES.BISHOP, color: COLORS.BLACK },
+      { type: PIECES.KNIGHT, color: COLORS.BLACK },
+      { type: PIECES.ROOK, color: COLORS.BLACK },
+    ];
+    for (let i = 0; i < 8; i++) {
+      faces.back[1][i] = { type: PIECES.PAWN, color: COLORS.BLACK };
+    }
     return faces;
   }
-  
-  // 3D projection utilities
-  function rotateX(point, angle) {
-    const rad = angle * Math.PI / 180;
-    const cos = Math.cos(rad);
-    const sin = Math.sin(rad);
-    return {
-      x: point.x,
-      y: point.y * cos - point.z * sin,
-      z: point.y * sin + point.z * cos
-    };
-  }
-  
-  function rotateY(point, angle) {
-    const rad = angle * Math.PI / 180;
-    const cos = Math.cos(rad);
-    const sin = Math.sin(rad);
-    return {
-      x: point.x * cos + point.z * sin,
-      y: point.y,
-      z: -point.x * sin + point.z * cos
-    };
-  }
-  
-  function project(point) {
-    const centerX = canvas.width / 2;
-    const centerY = canvas.height / 2;
-    const distance = 600;
-    const scale = distance / (distance + point.z);
-    
-    return {
-      x: centerX + point.x * scale * gameState.scale,
-      y: centerY + point.y * scale * gameState.scale,
-      z: point.z
-    };
-  }
-  
-  function transform3D(x, y, z) {
-    let point = { x, y, z };
-    point = rotateY(point, gameState.rotationY);
-    point = rotateX(point, gameState.rotationX);
-    return project(point);
-  }
-  
-  // Get face vertices
-  function getFaceVertices(face) {
-    const half = cubeSize / 2;
-    
-    switch (face) {
-      case 'front':
-        return [
-          { x: -half, y: -half, z: half },
-          { x: half, y: -half, z: half },
-          { x: half, y: half, z: half },
-          { x: -half, y: half, z: half }
-        ];
-      case 'back':
-        return [
-          { x: half, y: -half, z: -half },
-          { x: -half, y: -half, z: -half },
-          { x: -half, y: half, z: -half },
-          { x: half, y: half, z: -half }
-        ];
-      case 'right':
-        return [
-          { x: half, y: -half, z: half },
-          { x: half, y: -half, z: -half },
-          { x: half, y: half, z: -half },
-          { x: half, y: half, z: half }
-        ];
-      case 'left':
-        return [
-          { x: -half, y: -half, z: -half },
-          { x: -half, y: -half, z: half },
-          { x: -half, y: half, z: half },
-          { x: -half, y: half, z: -half }
-        ];
-      case 'top':
-        return [
-          { x: -half, y: -half, z: -half },
-          { x: half, y: -half, z: -half },
-          { x: half, y: -half, z: half },
-          { x: -half, y: -half, z: half }
-        ];
-      case 'bottom':
-        return [
-          { x: -half, y: half, z: half },
-          { x: half, y: half, z: half },
-          { x: half, y: half, z: -half },
-          { x: -half, y: half, z: -half }
-        ];
-    }
-  }
-  
-  // Draw a chess square on a face
-  function drawSquare(vertices, row, col, board, face) {
-    const squareSize = cubeSize / 8;
-    const v0 = vertices[0];
-    const v1 = vertices[1];
-    const v2 = vertices[2];
-    const v3 = vertices[3];
-    
-    // Calculate square position
-    const tx = col / 8;
-    const ty = row / 8;
-    const tw = 1 / 8;
-    const th = 1 / 8;
-    
-    // Interpolate vertices
-    const p0 = {
-      x: v0.x + (v1.x - v0.x) * tx + (v3.x - v0.x) * ty,
-      y: v0.y + (v1.y - v0.y) * tx + (v3.y - v0.y) * ty,
-      z: v0.z + (v1.z - v0.z) * tx + (v3.z - v0.z) * ty
-    };
-    const p1 = {
-      x: v0.x + (v1.x - v0.x) * (tx + tw) + (v3.x - v0.x) * ty,
-      y: v0.y + (v1.y - v0.y) * (tx + tw) + (v3.y - v0.y) * ty,
-      z: v0.z + (v1.z - v0.z) * (tx + tw) + (v3.z - v0.z) * ty
-    };
-    const p2 = {
-      x: v0.x + (v1.x - v0.x) * (tx + tw) + (v3.x - v0.x) * (ty + th),
-      y: v0.y + (v1.y - v0.y) * (tx + tw) + (v3.y - v0.y) * (ty + th),
-      z: v0.z + (v1.z - v0.z) * (tx + tw) + (v3.z - v0.z) * (ty + th)
-    };
-    const p3 = {
-      x: v0.x + (v1.x - v0.x) * tx + (v3.x - v0.x) * (ty + th),
-      y: v0.y + (v1.y - v0.y) * tx + (v3.y - v0.y) * (ty + th),
-      z: v0.z + (v1.z - v0.z) * tx + (v3.z - v0.z) * (ty + th)
-    };
-    
-    const projected = [p0, p1, p2, p3].map(p => transform3D(p.x, p.y, p.z));
-    
-    // Determine color
-    const isLight = (row + col) % 2 === 0;
-    const isSelected = gameState.selectedSquare && 
-      gameState.selectedSquare.face === face &&
-      gameState.selectedSquare.row === row &&
-      gameState.selectedSquare.col === col;
-    const isPossibleMove = gameState.possibleMoves.some(
-      m => m.face === face && m.row === row && m.col === col
-    );
-    
-    let color;
-    if (isSelected) {
-      color = '#4a8be5';
-    } else if (isPossibleMove) {
-      color = '#27ae60';
-    } else {
-      color = isLight ? '#f0d9b5' : '#b58863';
-    }
-    
-    // Draw square
-    ctx.fillStyle = color;
-    ctx.beginPath();
-    ctx.moveTo(projected[0].x, projected[0].y);
-    ctx.lineTo(projected[1].x, projected[1].y);
-    ctx.lineTo(projected[2].x, projected[2].y);
-    ctx.lineTo(projected[3].x, projected[3].y);
-    ctx.closePath();
-    ctx.fill();
-    ctx.strokeStyle = '#333';
-    ctx.lineWidth = 0.5;
-    ctx.stroke();
-    
-    // Draw piece if present
-    const piece = board[row][col];
-    if (piece) {
-      const centerX = (projected[0].x + projected[2].x) / 2;
-      const centerY = (projected[0].y + projected[2].y) / 2;
-      const avgZ = (p0.z + p1.z + p2.z + p3.z) / 4;
-      
-      ctx.fillStyle = piece.color === COLORS.WHITE ? '#f0f0f0' : '#1a1a1a';
-      ctx.font = '20px Arial';
-      ctx.textAlign = 'center';
-      ctx.textBaseline = 'middle';
-      
-      const pieceSymbols = {
-        'P': '♟', 'R': '♜', 'N': '♞', 'B': '♝', 'Q': '♛', 'K': '♚'
-      };
-      if (piece.color === COLORS.WHITE) {
-        pieceSymbols.P = '♙'; pieceSymbols.R = '♖';
-        pieceSymbols.N = '♘'; pieceSymbols.B = '♗';
-        pieceSymbols.Q = '♕'; pieceSymbols.K = '♔';
-      }
-      
-      ctx.fillText(pieceSymbols[piece.type] || piece.type, centerX, centerY);
-    }
-    
-    return { projected, center: { x: (projected[0].x + projected[2].x) / 2, y: (projected[0].y + projected[2].y) / 2 }, face, row, col };
-  }
-  
-  // Draw the cube
+
+  // === Rendering Functions ===
+
   function drawCube() {
     ctx.clearRect(0, 0, canvas.width, canvas.height);
-    
-    // Draw all faces with depth sorting
-    const faceData = [];
-    
-    FACES.forEach(faceName => {
-      const vertices = getFaceVertices(faceName);
-      const transformedVertices = vertices.map(v => transform3D(v.x, v.y, v.z));
-      
-      // Calculate average Z for depth sorting
-      const avgZ = transformedVertices.reduce((sum, v) => sum + v.z, 0) / transformedVertices.length;
-      
-      // Calculate normal to determine if face is visible
-      const v1 = { x: transformedVertices[1].x - transformedVertices[0].x, y: transformedVertices[1].y - transformedVertices[0].y };
-      const v2 = { x: transformedVertices[3].x - transformedVertices[0].x, y: transformedVertices[3].y - transformedVertices[0].y };
-      const crossZ = v1.x * v2.y - v1.y * v2.x;
-      
-      faceData.push({ faceName, vertices, transformedVertices, avgZ, visible: crossZ < 0 });
-    });
-    
-    // Sort by Z depth (back to front)
-    faceData.sort((a, b) => a.avgZ - b.avgZ);
-    
-    // Draw faces
-    const clickableSquares = [];
-    
-    faceData.forEach(({ faceName, vertices, transformedVertices, visible }) => {
-      if (!visible) return; // Skip back-facing polygons
-      
-      // Draw face background
-      ctx.fillStyle = '#8b4513';
-      ctx.beginPath();
-      ctx.moveTo(transformedVertices[0].x, transformedVertices[0].y);
-      ctx.lineTo(transformedVertices[1].x, transformedVertices[1].y);
-      ctx.lineTo(transformedVertices[2].x, transformedVertices[2].y);
-      ctx.lineTo(transformedVertices[3].x, transformedVertices[3].y);
-      ctx.closePath();
-      ctx.fill();
-      ctx.strokeStyle = '#000';
-      ctx.lineWidth = 2;
-      ctx.stroke();
-      
-      // Draw squares
-      const board = gameState.faces[faceName];
-      for (let row = 0; row < 8; row++) {
-        for (let col = 0; col < 8; col++) {
-          const squareInfo = drawSquare(vertices, row, col, board, faceName);
-          clickableSquares.push(squareInfo);
-        }
-      }
-    });
-    
-    // Store for click detection
-    canvas.clickableSquares = clickableSquares;
-  }
-  
-<<<<<<< HEAD
+
+    // Pseudo-3D projection
+    const w = Math.min(canvas.width, canvas.height) * 0.6 * gameState.scale;
+    const cx = canvas.width / 2, cy = canvas.height / 2;
+    const cubeSize = w;
+    // Cube face order: back, bottom, left, right, top, front (for correct painter's order)
+    const drawOrder = ['back', 'bottom', 'left', 'right', 'top', 'front'];
+    for (const face of drawOrder) {
+      drawFace(face, cx, cy, cubeSize);
+    }
+    // Overlay selection
+    if (gameState.selectedSquare) {
+      highlightSquare(gameState.selectedSquare.face, gameState.selectedSquare.row, gameState.selectedSquare.col, '#51a8e3');
+    }
+    // Overlay possible moves
+    for (const move of gameState.possibleMoves) {
+      highlightSquare(move.face, move.row, move.col, '#2ecd72');
+    }
+    canvas.clickableSquares = [];
+    for (const face of FACE_NAMES) {
+      for (let row = 0; row < 8; row++) for (let col = 0; col < 8; col++) {
+        if (squareIsVisible(face, row, col)) {
+          canvas.clickableSquares.push({
+            face, row, col,
+            projected: squarePolygon(face, row, col, cx, cy, cubeSize)
+          });
+        }
+      }
+    }
+  }
+
+  function drawFace(face, cx, cy, cubeSize) {
+    // Calculate 2D projection of face corners
+    const faceMatrix = getFaceMatrix(face, cubeSize / 2, gameState.rotationX, gameState.rotationY);
+    for (let row = 0; row < 8; row++) {
+      for (let col = 0; col < 8; col++) {
+        // Project corners
+        const points = [];
+        for (const [dy, dx] of [
+          [row / 8, col / 8],
+          [row / 8, (col + 1) / 8],
+          [(row + 1) / 8, (col + 1) / 8],
+          [(row + 1) / 8, col / 8],
+        ]) {
+          const v = faceMatrix([
+            (dx - 0.5) * cubeSize,
+            (dy - 0.5) * cubeSize,
+            0
+          ]);
+          points.push([cx + v[0], cy + v[1]]);
+        }
+        ctx.beginPath();
+        ctx.moveTo(points[0][0], points[0][1]);
+        for (let i = 1; i < 4; i++) {
+          ctx.lineTo(points[i][0], points[i][1]);
+        }
+        ctx.closePath();
+        // Fill square
+        ctx.fillStyle = (row + col) % 2 === 0 ? FACE_COLORS[face] : '#b0b4c9';
+        ctx.globalAlpha = 0.93;
+        ctx.fill();
+        ctx.globalAlpha = 1.0;
+        ctx.strokeStyle = '#20264c';
+        ctx.lineWidth = 0.85;
+        ctx.stroke();
+        // Draw piece
+        const piece = gameState.faces[face][row][col];
+        if (piece) {
+          drawPiece(piece, points, face);
+        }
+      }
+    }
+  }
+
+  function getFaceMatrix(face, half, rotX, rotY) {
+    // Return a function that projects a [x,y,z] to 2D after cube rotation and face orientation
+    const rad = Math.PI / 180;
+    const M = (angleX, angleY) => ([x, y, z]) => {
+      // 3D rotation matrix: first Y, then X
+      const cosY = Math.cos(angleY * rad), sinY = Math.sin(angleY * rad);
+      const cosX = Math.cos(angleX * rad), sinX = Math.sin(angleX * rad);
+      let nx = x * cosY - z * sinY;
+      let nz = x * sinY + z * cosY;
+      let ny = y * cosX - nz * sinX;
+      nz = y * sinX + nz * cosX;
+      return [nx, ny, nz];
+    };
+    // Face orientation matrix
+    const faceRot = {
+      front: [0, 0],
+      back: [0, 180],
+      left: [0, -90],
+      right: [0, 90],
+      top: [-90, 0],
+      bottom: [90, 0],
+    }[face];
+    return ([x, y, z]) => {
+      let v = [x, y, z];
+      v = M(...faceRot)(v);
+      v = M(rotX, rotY)(v);
+      return [v[0], v[1]];
+    };
+  }
+
+  function drawPiece(piece, points, face) {
+    // Draw piece symbol in center of polygon
+    const x = (points[0][0] + points[2][0]) / 2;
+    const y = (points[0][1] + points[2][1]) / 2;
+    ctx.save();
+    ctx.font = '19px Arial Black, Arial, sans-serif';
+    ctx.textAlign = 'center';
+    ctx.textBaseline = 'middle';
+    ctx.fillStyle = PIECE_COLORS[piece.color];
+    let symbol = '';
+    switch (piece.type) {
+      case PIECES.PAWN: symbol = '♟'; break;
+      case PIECES.ROOK: symbol = '♜'; break;
+      case PIECES.KNIGHT: symbol = '♞'; break;
+      case PIECES.BISHOP: symbol = '♝'; break;
+      case PIECES.QUEEN: symbol = '♛'; break;
+      case PIECES.KING: symbol = '♚'; break;
+    }
+    ctx.shadowColor = face === 'front' ? '#555' : '#111';
+    ctx.shadowBlur = 4;
+    ctx.fillText(symbol, x, y);
+    ctx.restore();
+  }
+
+  function highlightSquare(face, row, col, color) {
+    const w = Math.min(canvas.width, canvas.height) * 0.6 * gameState.scale;
+    const cx = canvas.width / 2, cy = canvas.height / 2, cubeSize = w;
+    const points = squarePolygon(face, row, col, cx, cy, cubeSize);
+    ctx.save();
+    ctx.globalAlpha = 0.33;
+    ctx.beginPath();
+    ctx.moveTo(points[0][0], points[0][1]);
+    for (let i = 1; i < 4; i++) ctx.lineTo(points[i][0], points[i][1]);
+    ctx.closePath();
+    ctx.fillStyle = color;
+    ctx.fill();
+    ctx.restore();
+  }
+
+  function squarePolygon(face, row, col, cx, cy, cubeSize) {
+    const faceMatrix = getFaceMatrix(face, cubeSize / 2, gameState.rotationX, gameState.rotationY);
+    const points = [];
+    for (const [dy, dx] of [
+      [row / 8, col / 8],
+      [row / 8, (col + 1) / 8],
+      [(row + 1) / 8, (col + 1) / 8],
+      [(row + 1) / 8, col / 8],
+    ]) {
+      const v = faceMatrix([
+        (dx - 0.5) * cubeSize,
+        (dy - 0.5) * cubeSize,
+        0
+      ]);
+      points.push([cx + v[0], cy + v[1]]);
+    }
+    return points;
+  }
+
+  function squareIsVisible(face, row, col) {
+    // Only display squares on faces that are facing camera
+    const rotY = ((gameState.rotationY % 360) + 360) % 360;
+    if (face === 'front' && (rotY < 90 || rotY > 270)) return true;
+    if (face === 'back' && (rotY > 90 && rotY < 270)) return true;
+    if (face === 'left' && (rotY > 180)) return true;
+    if (face === 'right' && (rotY < 180)) return true;
+    if (face === 'top' && gameState.rotationX < -20) return true;
+    if (face === 'bottom' && gameState.rotationX > 20) return true;
+    return false;
+  }
+
+  // === Mouse/Touch and UI Handling ===
+
+  function isPointInPolygon(p, poly) {
+    let c = false, n = poly.length;
+    for (let i = 0, j = n - 1; i < n; j = i++) {
+      if (((poly[i][1] > p.y) !== (poly[j][1] > p.y)) &&
+        p.x < (poly[j][0] - poly[i][0]) * (p.y - poly[i][1]) / (poly[j][1] - poly[i][1]) + poly[i][0]) c = !c;
+    }
+    return c;
+  }
+
+  // === Chess Rules and Move Generation ===
+
   // Helper function to get adjacent face and position when moving off an edge
-  // This enables pieces to transition seamlessly between cube faces
-  // Returns: { face, row, col } or null if invalid
-  // 
-  // Face adjacency map:
-  // - Front: connects to top (up), bottom (down), left (left), right (right)
-  // - Back: connects to top (up), bottom (down), right (left), left (right)
-  // - Top: connects to back (up), front (down), left (left), right (right)
-  // - Bottom: connects to front (up), back (down), left (left), right (right)
-  // - Left: connects to top (up), bottom (down), back (left), front (right)
-  // - Right: connects to top (up), bottom (down), front (left), back (right)
   function getAdjacentFacePosition(face, row, col, direction) {
-    // direction: 'up', 'down', 'left', 'right'
-    // Returns { face, row, col } or null if invalid
     const adjacency = {
       'front': { up: ['top', 7, col], down: ['bottom', 0, col], left: ['left', row, 7], right: ['right', row, 0] },
       'back': { up: ['top', 0, 7 - col], down: ['bottom', 7, 7 - col], left: ['right', row, 7], right: ['left', row, 0] },
@@ -398,736 +310,151 @@
       'top': { up: ['back', 0, 7 - col], down: ['front', 0, col], left: ['left', 0, col], right: ['right', 0, col] },
       'bottom': { up: ['front', 7, col], down: ['back', 7, 7 - col], left: ['left', 7, col], right: ['right', 7, col] }
     };
-    
     const adj = adjacency[face]?.[direction];
     if (!adj) return null;
     return { face: adj[0], row: adj[1], col: adj[2] };
   }
 
   // Chess move validation with cross-face movement support
-=======
-  // Chess move validation with cross-face movement support
-  // Pieces can now move across cube faces when at edges
->>>>>>> f14e72c2
   function getValidMoves(faces, face, row, col) {
     const piece = faces[face][row][col];
     if (!piece) return [];
-    
     const moves = [];
-    
-    // Helper function to get adjacent face and position when moving off edge
-    // Maps current face, row, col and direction to new face and position
-    // Allows pieces like rooks and queens to transition between cube faces
-    function getAdjacentFacePosition(currentFace, row, col, direction) {
-      // direction: 'up', 'down', 'left', 'right'
-      const faceMap = {
-        'front': { up: ['top', row, col], down: ['bottom', row, col], left: ['left', row, 7], right: ['right', row, 0] },
-        'back': { up: ['top', 7 - row, 7 - col], down: ['bottom', 7 - row, 7 - col], left: ['right', row, 7], right: ['left', row, 0] },
-        'right': { up: ['top', 7, col], down: ['bottom', 0, col], left: ['front', row, 7], right: ['back', row, 7] },
-        'left': { up: ['top', 0, 7 - col], down: ['bottom', 7, 7 - col], left: ['back', row, 0], right: ['front', row, 0] },
-        'top': { up: ['back', 0, col], down: ['front', 0, col], left: ['left', 0, col], right: ['right', 0, col] },
-        'bottom': { up: ['front', 7, col], down: ['back', 7, 7 - col], left: ['left', 7, col], right: ['right', 7, col] }
-      };
-      
-      if (faceMap[currentFace] && faceMap[currentFace][direction]) {
-        const [newFace, newRow, newCol] = faceMap[currentFace][direction];
-        return { face: newFace, row: newRow, col: newCol };
-      }
-      return null;
-    }
-    
     switch (piece.type) {
-      case PIECES.PAWN:
+      case PIECES.PAWN: {
         const direction = piece.color === COLORS.WHITE ? -1 : 1;
         const newRow = row + direction;
-        
         // Forward move on same face
         if (newRow >= 0 && newRow < 8 && !faces[face][newRow][col]) {
           moves.push({ face, row: newRow, col });
         } else if (newRow < 0 || newRow >= 8) {
-<<<<<<< HEAD
           // Try to move to adjacent face
           const dir = newRow < 0 ? 'up' : 'down';
           const adjPos = getAdjacentFacePosition(face, row, col, dir);
           if (adjPos && !faces[adjPos.face][adjPos.row][adjPos.col]) {
             moves.push(adjPos);
-=======
-          // Moving off edge - check adjacent face
-          const dir = newRow < 0 ? 'up' : 'down';
-          const adj = getAdjacentFacePosition(face, row, col, dir);
-          if (adj && !faces[adj.face][adj.row][adj.col]) {
-            moves.push(adj);
->>>>>>> f14e72c2
-          }
-        }
-        
+          }
+        }
         // Diagonal captures on same face
         if (newRow >= 0 && newRow < 8) {
-          if (col > 0 && faces[face][newRow][col - 1] && 
-              faces[face][newRow][col - 1].color !== piece.color) {
+          if (col > 0 && faces[face][newRow][col - 1] &&
+            faces[face][newRow][col - 1].color !== piece.color) {
             moves.push({ face, row: newRow, col: col - 1 });
           }
-          if (col < 7 && faces[face][newRow][col + 1] && 
-              faces[face][newRow][col + 1].color !== piece.color) {
+          if (col < 7 && faces[face][newRow][col + 1] &&
+            faces[face][newRow][col + 1].color !== piece.color) {
             moves.push({ face, row: newRow, col: col + 1 });
           }
         }
         break;
-        
-      case PIECES.ROOK:
-<<<<<<< HEAD
-        // Vertical and horizontal moves on same face
-=======
-        // Horizontal and vertical moves on same face
->>>>>>> f14e72c2
+      }
+      case PIECES.ROOK: {
         for (let i = 0; i < 8; i++) {
           if (i !== row) {
             const target = faces[face][i][col];
-            if (!target || target.color !== piece.color) {
-              moves.push({ face, row: i, col });
-            }
+            if (!target || target.color !== piece.color) moves.push({ face, row: i, col });
           }
           if (i !== col) {
             const target = faces[face][row][i];
-            if (!target || target.color !== piece.color) {
-              moves.push({ face, row, col: i });
-            }
-          }
-        }
-        
-<<<<<<< HEAD
+            if (!target || target.color !== piece.color) moves.push({ face, row, col: i });
+          }
+        }
         // Add cross-face moves at edges
         if (row === 0) {
           const adjPos = getAdjacentFacePosition(face, row, col, 'up');
-          if (adjPos && (!faces[adjPos.face][adjPos.row][adjPos.col] || 
-              faces[adjPos.face][adjPos.row][adjPos.col].color !== piece.color)) {
+          if (adjPos && (!faces[adjPos.face][adjPos.row][adjPos.col] ||
+            faces[adjPos.face][adjPos.row][adjPos.col].color !== piece.color)) {
             moves.push(adjPos);
           }
         }
         if (row === 7) {
           const adjPos = getAdjacentFacePosition(face, row, col, 'down');
-          if (adjPos && (!faces[adjPos.face][adjPos.row][adjPos.col] || 
-              faces[adjPos.face][adjPos.row][adjPos.col].color !== piece.color)) {
+          if (adjPos && (!faces[adjPos.face][adjPos.row][adjPos.col] ||
+            faces[adjPos.face][adjPos.row][adjPos.col].color !== piece.color)) {
             moves.push(adjPos);
           }
         }
         if (col === 0) {
           const adjPos = getAdjacentFacePosition(face, row, col, 'left');
-          if (adjPos && (!faces[adjPos.face][adjPos.row][adjPos.col] || 
-              faces[adjPos.face][adjPos.row][adjPos.col].color !== piece.color)) {
+          if (adjPos && (!faces[adjPos.face][adjPos.row][adjPos.col] ||
+            faces[adjPos.face][adjPos.row][adjPos.col].color !== piece.color)) {
             moves.push(adjPos);
           }
         }
         if (col === 7) {
           const adjPos = getAdjacentFacePosition(face, row, col, 'right');
-          if (adjPos && (!faces[adjPos.face][adjPos.row][adjPos.col] || 
-              faces[adjPos.face][adjPos.row][adjPos.col].color !== piece.color)) {
+          if (adjPos && (!faces[adjPos.face][adjPos.row][adjPos.col] ||
+            faces[adjPos.face][adjPos.row][adjPos.col].color !== piece.color)) {
             moves.push(adjPos);
-=======
-        // Cross-face moves for rook (left, right, up, down edges)
-        if (col === 0) {
-          const adj = getAdjacentFacePosition(face, row, col, 'left');
-          if (adj && (!faces[adj.face][adj.row][adj.col] || faces[adj.face][adj.row][adj.col].color !== piece.color)) {
-            moves.push(adj);
-          }
-        }
-        if (col === 7) {
-          const adj = getAdjacentFacePosition(face, row, col, 'right');
-          if (adj && (!faces[adj.face][adj.row][adj.col] || faces[adj.face][adj.row][adj.col].color !== piece.color)) {
-            moves.push(adj);
-          }
-        }
-        if (row === 0) {
-          const adj = getAdjacentFacePosition(face, row, col, 'up');
-          if (adj && (!faces[adj.face][adj.row][adj.col] || faces[adj.face][adj.row][adj.col].color !== piece.color)) {
-            moves.push(adj);
-          }
-        }
-        if (row === 7) {
-          const adj = getAdjacentFacePosition(face, row, col, 'down');
-          if (adj && (!faces[adj.face][adj.row][adj.col] || faces[adj.face][adj.row][adj.col].color !== piece.color)) {
-            moves.push(adj);
->>>>>>> f14e72c2
           }
         }
         break;
-        
+      }
       case PIECES.KNIGHT:
-        const knightMoves = [
-          [-2, -1], [-2, 1], [-1, -2], [-1, 2],
-          [1, -2], [1, 2], [2, -1], [2, 1]
-        ];
-        knightMoves.forEach(([dr, dc]) => {
-          const newR = row + dr;
-          const newC = col + dc;
-          if (newR >= 0 && newR < 8 && newC >= 0 && newC < 8) {
-            const target = faces[face][newR][newC];
-            if (!target || target.color !== piece.color) {
-              moves.push({ face, row: newR, col: newC });
-            }
-          }
-        });
+      // TODO: Implement cross-face knight moves
+      case PIECES.BISHOP:
+      // TODO: Implement cross-face bishop moves
+      case PIECES.QUEEN:
+      // TODO: Implement cross-face queen moves
+      case PIECES.KING:
+      // TODO: Implement cross-face king moves
         break;
-        
-      case PIECES.BISHOP:
-        for (let i = 1; i < 8; i++) {
-          const dirs = [
-            [row + i, col + i], [row + i, col - i],
-            [row - i, col + i], [row - i, col - i]
-          ];
-          dirs.forEach(([r, c]) => {
-            if (r >= 0 && r < 8 && c >= 0 && c < 8) {
-              const target = faces[face][r][c];
-              if (!target || target.color !== piece.color) {
-                moves.push({ face, row: r, col: c });
-              }
-            }
-          });
-        }
-        break;
-        
-      case PIECES.QUEEN:
-        for (let i = 0; i < 8; i++) {
-          if (i !== row) {
-            const target = faces[face][i][col];
-            if (!target || target.color !== piece.color) {
-              moves.push({ face, row: i, col });
-            }
-          }
-          if (i !== col) {
-            const target = faces[face][row][i];
-            if (!target || target.color !== piece.color) {
-              moves.push({ face, row, col: i });
-            }
-          }
-        }
-        for (let i = 1; i < 8; i++) {
-          const dirs = [
-            [row + i, col + i], [row + i, col - i],
-            [row - i, col + i], [row - i, col - i]
-          ];
-          dirs.forEach(([r, c]) => {
-            if (r >= 0 && r < 8 && c >= 0 && c < 8) {
-              const target = faces[face][r][c];
-              if (!target || target.color !== piece.color) {
-                moves.push({ face, row: r, col: c });
-              }
-            }
-          });
-        }
-        
-        // Cross-face moves for queen (edges)
-        if (col === 0) {
-          const adj = getAdjacentFacePosition(face, row, col, 'left');
-          if (adj && (!faces[adj.face][adj.row][adj.col] || faces[adj.face][adj.row][adj.col].color !== piece.color)) {
-            moves.push(adj);
-          }
-        }
-        if (col === 7) {
-          const adj = getAdjacentFacePosition(face, row, col, 'right');
-          if (adj && (!faces[adj.face][adj.row][adj.col] || faces[adj.face][adj.row][adj.col].color !== piece.color)) {
-            moves.push(adj);
-          }
-        }
-        if (row === 0) {
-          const adj = getAdjacentFacePosition(face, row, col, 'up');
-          if (adj && (!faces[adj.face][adj.row][adj.col] || faces[adj.face][adj.row][adj.col].color !== piece.color)) {
-            moves.push(adj);
-          }
-        }
-        if (row === 7) {
-          const adj = getAdjacentFacePosition(face, row, col, 'down');
-          if (adj && (!faces[adj.face][adj.row][adj.col] || faces[adj.face][adj.row][adj.col].color !== piece.color)) {
-            moves.push(adj);
-          }
-        }
-        break;
-        
-      case PIECES.KING:
-        const kingMoves = [
-          [-1, -1], [-1, 0], [-1, 1],
-          [0, -1], [0, 1],
-          [1, -1], [1, 0], [1, 1]
-        ];
-        kingMoves.forEach(([dr, dc]) => {
-          const newR = row + dr;
-          const newC = col + dc;
-          if (newR >= 0 && newR < 8 && newC >= 0 && newC < 8) {
-            const target = faces[face][newR][newC];
-            if (!target || target.color !== piece.color) {
-              moves.push({ face, row: newR, col: newC });
-            }
-          }
-        });
-        break;
-    }
-    
+    }
     return moves;
   }
-  
-  // Check if king is in check
-  function isInCheck(faces, color) {
-    let kingPos = null;
-    for (const face of FACES) {
-      for (let row = 0; row < 8; row++) {
-        for (let col = 0; col < 8; col++) {
-          const piece = faces[face][row][col];
-          if (piece && piece.type === PIECES.KING && piece.color === color) {
-            kingPos = { face, row, col };
-            break;
-          }
-        }
-        if (kingPos) break;
-      }
-      if (kingPos) break;
-    }
-    
-    if (!kingPos) return false;
-    
-    for (const face of FACES) {
-      for (let row = 0; row < 8; row++) {
-        for (let col = 0; col < 8; col++) {
-          const piece = faces[face][row][col];
-          if (piece && piece.color !== color) {
-            const moves = getValidMoves(faces, face, row, col);
-            if (moves.some(m => m.face === kingPos.face && m.row === kingPos.row && m.col === kingPos.col)) {
-              return true;
-            }
-          }
-        }
-      }
-    }
-    
-    return false;
-  }
-  
-  // Simple AI
-  function getAIMove(faces, color) {
-    const allMoves = [];
-    
-    for (const face of FACES) {
-      for (let row = 0; row < 8; row++) {
-        for (let col = 0; col < 8; col++) {
-          const piece = faces[face][row][col];
-          if (piece && piece.color === color) {
-            const moves = getValidMoves(faces, face, row, col);
-            moves.forEach(move => {
-              allMoves.push({
-                from: { face, row, col },
-                to: move
-              });
-            });
-          }
-        }
-      }
-    }
-    
-    if (allMoves.length === 0) return null;
-    return allMoves[Math.floor(Math.random() * allMoves.length)];
-  }
-  
-  // Make a move
-  function makeMove(from, to) {
-    const movingPiece = gameState.faces[from.face][from.row][from.col];
-    gameState.faces[to.face][to.row][to.col] = movingPiece;
-    gameState.faces[from.face][from.row][from.col] = null;
-    
-    gameState.selectedSquare = null;
-    gameState.possibleMoves = [];
-    
-    // Switch turn
-    const opponentColor = gameState.currentTurn === COLORS.WHITE ? COLORS.BLACK : COLORS.WHITE;
-    gameState.inCheck = isInCheck(gameState.faces, opponentColor);
-    gameState.currentTurn = opponentColor;
-    
-    updateUI();
-    drawCube();
-    
-    // Trigger AI move
-    if (opponentColor === COLORS.BLACK) {
-      gameState.aiThinking = true;
-      updateUI();
-      
-      setTimeout(() => {
-        const aiMove = getAIMove(gameState.faces, COLORS.BLACK);
-        if (aiMove) {
-          const aiPiece = gameState.faces[aiMove.from.face][aiMove.from.row][aiMove.from.col];
-          gameState.faces[aiMove.to.face][aiMove.to.row][aiMove.to.col] = aiPiece;
-          gameState.faces[aiMove.from.face][aiMove.from.row][aiMove.from.col] = null;
-          
-          gameState.currentTurn = COLORS.WHITE;
-          gameState.inCheck = isInCheck(gameState.faces, COLORS.WHITE);
-        }
-        gameState.aiThinking = false;
-        updateUI();
-        drawCube();
-      }, 1000);
-    }
-  }
-  
-  // Handle square click
-  function handleSquareClick(face, row, col) {
-    if (gameState.gameOver || gameState.aiThinking) return;
-    
-    const clickedPiece = gameState.faces[face][row][col];
-    
-    if (gameState.selectedSquare) {
-      const isValidMove = gameState.possibleMoves.some(
-        m => m.face === face && m.row === row && m.col === col
-      );
-      
-      if (isValidMove) {
-        makeMove(gameState.selectedSquare, { face, row, col });
-      } else if (clickedPiece && clickedPiece.color === gameState.currentTurn) {
-        gameState.selectedSquare = { face, row, col };
-        gameState.possibleMoves = getValidMoves(gameState.faces, face, row, col);
-        drawCube();
-      } else {
-        gameState.selectedSquare = null;
-        gameState.possibleMoves = [];
-        drawCube();
-      }
-    } else if (clickedPiece && clickedPiece.color === gameState.currentTurn) {
-      gameState.selectedSquare = { face, row, col };
-      gameState.possibleMoves = getValidMoves(gameState.faces, face, row, col);
-      drawCube();
-    }
-  }
-  
-  // Handle canvas click
-  function onCanvasClick(event) {
-    const rect = canvas.getBoundingClientRect();
-    const x = event.clientX - rect.left;
-    const y = event.clientY - rect.top;
-    
-    if (!canvas.clickableSquares) return;
-    
-    // Find clicked square
-    for (const square of canvas.clickableSquares) {
-      const points = square.projected;
-      if (isPointInPolygon({ x, y }, points)) {
-        handleSquareClick(square.face, square.row, square.col);
-        break;
-      }
-    }
-  }
-  
-  // Point in polygon test
-  function isPointInPolygon(point, polygon) {
-    let inside = false;
-    for (let i = 0, j = polygon.length - 1; i < polygon.length; j = i++) {
-      const xi = polygon[i].x, yi = polygon[i].y;
-      const xj = polygon[j].x, yj = polygon[j].y;
-      
-      const intersect = ((yi > point.y) !== (yj > point.y)) &&
-        (point.x < (xj - xi) * (point.y - yi) / (yj - yi) + xi);
-      if (intersect) inside = !inside;
-    }
-    return inside;
-  }
-  
-  // Handle mouse drag for rotation
-  function onMouseDown(event) {
-    gameState.dragStart = { x: event.clientX, y: event.clientY };
-  }
-  
-  function onMouseMove(event) {
-    if (!gameState.dragStart) return;
-    
-    const dx = event.clientX - gameState.dragStart.x;
-    const dy = event.clientY - gameState.dragStart.y;
-    
-    gameState.rotationY += dx * 0.5;
-    gameState.rotationX += dy * 0.5;
-    
-    gameState.dragStart = { x: event.clientX, y: event.clientY };
-    drawCube();
-  }
-  
-  function onMouseUp() {
-    gameState.dragStart = null;
-  }
-  
-  // Handle touch events for mobile
-  function onTouchStart(event) {
-    if (event.touches.length === 1) {
-      const touch = event.touches[0];
-      gameState.touchStart = { x: touch.clientX, y: touch.clientY };
-      gameState.dragStart = { x: touch.clientX, y: touch.clientY };
-    }
-  }
-  
-  function onTouchMove(event) {
-    if (event.touches.length === 1 && gameState.dragStart) {
-      event.preventDefault();
-      const touch = event.touches[0];
-      const dx = touch.clientX - gameState.dragStart.x;
-      const dy = touch.clientY - gameState.dragStart.y;
-      
-      gameState.rotationY += dx * 0.5;
-      gameState.rotationX += dy * 0.5;
-      
-      gameState.dragStart = { x: touch.clientX, y: touch.clientY };
-      drawCube();
-    }
-  }
-  
-  function onTouchEnd(event) {
-    if (event.touches.length === 0) {
-      gameState.dragStart = null;
-      gameState.touchStart = null;
-    }
-  }
-  
-  function onTouchClick(event) {
-    // Handle tap as click for piece selection
-    if (event.changedTouches.length === 1) {
-      const touch = event.changedTouches[0];
-      const rect = canvas.getBoundingClientRect();
-      const x = touch.clientX - rect.left;
-      const y = touch.clientY - rect.top;
-      
-      if (!canvas.clickableSquares) return;
-      
-      // Find clicked square
-      for (const square of canvas.clickableSquares) {
-        const points = square.projected;
-        if (isPointInPolygon({ x, y }, points)) {
-          handleSquareClick(square.face, square.row, square.col);
-          break;
-        }
-      }
-    }
-  }
-  
-  // Handle mouse wheel for zoom
-  function onWheel(event) {
-    event.preventDefault();
-    gameState.scale *= event.deltaY > 0 ? 0.9 : 1.1;
-    gameState.scale = Math.max(0.5, Math.min(2.0, gameState.scale));
-    drawCube();
-  }
-  
-  // Handle twist
-  function handleTwist(clockwise) {
-    if (gameState.inCheck || gameState.aiThinking) return;
-    
-    // Simple twist animation
-    const originalRotY = gameState.rotationY;
-    const targetRotY = originalRotY + (clockwise ? 90 : -90);
-    const steps = 30;
-    let step = 0;
-    
-    const animate = () => {
-      step++;
-      gameState.rotationY = originalRotY + (targetRotY - originalRotY) * (step / steps);
-      drawCube();
-      
-      if (step < steps) {
-        requestAnimationFrame(animate);
-      } else {
-        // Twist completed - switch turn
-        gameState.currentTurn = gameState.currentTurn === COLORS.WHITE ? COLORS.BLACK : COLORS.WHITE;
-        updateUI();
-        
-        // Trigger AI
-        if (gameState.currentTurn === COLORS.BLACK) {
-          gameState.aiThinking = true;
-          updateUI();
-          
-          setTimeout(() => {
-            const aiMove = getAIMove(gameState.faces, COLORS.BLACK);
-            if (aiMove) {
-              const aiPiece = gameState.faces[aiMove.from.face][aiMove.from.row][aiMove.from.col];
-              gameState.faces[aiMove.to.face][aiMove.to.row][aiMove.to.col] = aiPiece;
-              gameState.faces[aiMove.from.face][aiMove.from.row][aiMove.from.col] = null;
-              
-              gameState.currentTurn = COLORS.WHITE;
-              gameState.inCheck = isInCheck(gameState.faces, COLORS.WHITE);
-            }
-            gameState.aiThinking = false;
-            updateUI();
-            drawCube();
-          }, 1000);
-        }
-      }
-    };
-    
-    animate();
-  }
-  
-<<<<<<< HEAD
-  // Rotate a specific row across faces
-  // Moves pieces horizontally around the cube (through front, left, back, right faces)
-  // Parameters:
-  //   rowIndex: Row number (0-7) to rotate
-  //   clockwise: true for clockwise rotation, false for counter-clockwise
+
+  // === Rotation System ===
+
   function rotateRow(rowIndex, clockwise) {
     if (gameState.aiThinking) return;
-    
-    // For simplicity, rotate the row on the front face horizontally
     const front = gameState.faces['front'];
     const back = gameState.faces['back'];
     const left = gameState.faces['left'];
     const right = gameState.faces['right'];
-    
     const temp = [];
     if (clockwise) {
-      // Save right row
       temp.push(...right[rowIndex]);
-      // Right <- Front
       right[rowIndex] = [...front[rowIndex]];
-      // Front <- Left
       front[rowIndex] = [...left[rowIndex]];
-      // Left <- Back
       left[rowIndex] = [...back[rowIndex]];
-      // Back <- Temp (right)
       back[rowIndex] = [...temp];
     } else {
-      // Save left row
       temp.push(...left[rowIndex]);
-      // Left <- Front
       left[rowIndex] = [...front[rowIndex]];
-      // Front <- Right
       front[rowIndex] = [...right[rowIndex]];
-      // Right <- Back
       right[rowIndex] = [...back[rowIndex]];
-      // Back <- Temp (left)
       back[rowIndex] = [...temp];
     }
-    
     drawCube();
   }
-  
-  // Rotate a specific column across faces
-  // Moves pieces vertically around the cube (through front, top, back, bottom faces)
-  // Parameters:
-  //   colIndex: Column number (0-7) to rotate
-  //   clockwise: true for clockwise rotation, false for counter-clockwise
-  // Note: Back face column indices are reversed to maintain spatial continuity
+
   function rotateColumn(colIndex, clockwise) {
     if (gameState.aiThinking) return;
-    
-    // Rotate column across front, top, back, bottom faces
     const front = gameState.faces['front'];
     const top = gameState.faces['top'];
     const back = gameState.faces['back'];
     const bottom = gameState.faces['bottom'];
-    
     const temp = [];
     if (clockwise) {
-      // Save bottom column
       for (let i = 0; i < 8; i++) temp.push(bottom[i][colIndex]);
-      // Bottom <- Front
       for (let i = 0; i < 8; i++) bottom[i][colIndex] = front[i][colIndex];
-      // Front <- Top
       for (let i = 0; i < 8; i++) front[i][colIndex] = top[i][colIndex];
-      // Top <- Back (reversed)
       for (let i = 0; i < 8; i++) top[i][colIndex] = back[7 - i][7 - colIndex];
-      // Back <- Temp (reversed)
       for (let i = 0; i < 8; i++) back[i][7 - colIndex] = temp[7 - i];
     } else {
-      // Save top column
       for (let i = 0; i < 8; i++) temp.push(top[i][colIndex]);
-      // Top <- Front
       for (let i = 0; i < 8; i++) top[i][colIndex] = front[i][colIndex];
-      // Front <- Bottom
       for (let i = 0; i < 8; i++) front[i][colIndex] = bottom[i][colIndex];
-      // Bottom <- Back (reversed)
       for (let i = 0; i < 8; i++) bottom[i][colIndex] = back[7 - i][7 - colIndex];
-      // Back <- Temp (reversed)
       for (let i = 0; i < 8; i++) back[i][7 - colIndex] = temp[7 - i];
     }
-    
     drawCube();
-=======
-  // Handle row/column rotation
-  function handleRowColumnRotation(type, index, clockwise) {
-    if (gameState.inCheck || gameState.aiThinking) return;
-    
-    // For now, perform visual rotation effect
-    // In a full implementation, this would rotate the actual piece positions
-    const originalRotY = gameState.rotationY;
-    const targetRotY = originalRotY + (clockwise ? 90 : -90);
-    const steps = 30;
-    let step = 0;
-    
-    const animate = () => {
-      step++;
-      gameState.rotationY = originalRotY + (targetRotY - originalRotY) * (step / steps);
-      drawCube();
-      
-      if (step < steps) {
-        requestAnimationFrame(animate);
-      } else {
-        // Rotation completed
-        updateUI();
-        drawCube();
-      }
-    };
-    
-    animate();
-  }
-  
-  // Toggle menu
-  function toggleMenu() {
-    gameState.menuOpen = !gameState.menuOpen;
-    const panel = document.querySelector('.controls-panel');
-    const toggle = document.querySelector('.menu-toggle');
-    
-    if (gameState.menuOpen) {
-      panel.classList.add('open');
-      toggle.classList.add('active');
-    } else {
-      panel.classList.remove('open');
-      toggle.classList.remove('active');
-    }
->>>>>>> f14e72c2
-  }
-  
-  // Update UI
+  }
+
+  // === UI Rendering and Controls ===
+
   function updateUI() {
     const turnText = gameState.currentTurn === COLORS.WHITE ? 'White (You)' : 'Black (AI)';
-    const aiText = gameState.aiThinking ? ' - AI Thinking...' : '';
-    document.querySelector('.turn-indicator').textContent = `Turn: ${turnText}${aiText}`;
-    
-    const statusMsg = document.querySelector('.status-message');
-    if (gameState.inCheck) {
-      statusMsg.classList.add('check-warning');
-      statusMsg.textContent = '⚠ King in Check! You must move your king or block.';
-      statusMsg.style.display = 'block';
-    } else {
-      statusMsg.classList.remove('check-warning');
-      statusMsg.style.display = 'none';
-    }
-    
-    const twistControls = document.querySelector('.twist-controls');
-    if (!gameState.inCheck && gameState.currentTurn === COLORS.WHITE && !gameState.aiThinking) {
-      twistControls.style.display = 'block';
-    } else {
-      twistControls.style.display = 'none';
-    }
-  }
-  
-  // New game
-  function newGame() {
-    gameState.faces = createCubeFaces();
-    gameState.currentTurn = COLORS.WHITE;
-    gameState.selectedSquare = null;
-    gameState.possibleMoves = [];
-    gameState.inCheck = false;
-    gameState.gameOver = false;
-    gameState.aiThinking = false;
-    gameState.rotationX = -20;
-    gameState.rotationY = 45;
-    
-    updateUI();
-    drawCube();
-  }
-  
-  // Initialize
-  function init() {
-    const root = document.getElementById('root');
     root.innerHTML = `
       <div class="game-container">
         <div class="header">
@@ -1138,24 +465,15 @@
           </button>
           <h1>3D Cube Chess</h1>
           <div class="header-info">
-            <div class="turn-indicator">Turn: White (You)</div>
+            <div class="turn-indicator">Turn: ${turnText}</div>
           </div>
         </div>
-        <button class="menu-toggle" id="menu-toggle">
-          <span></span>
-          <span></span>
-          <span></span>
-        </button>
         <div class="canvas-wrapper">
           <canvas id="cubeCanvas"></canvas>
           <div class="controls-panel" id="controls-panel">
             <h3>Controls</h3>
             <ul>
-<<<<<<< HEAD
               <li><strong>Rotate View:</strong> Click + drag</li>
-=======
-              <li><strong>Rotate View:</strong> Click/Touch + drag</li>
->>>>>>> f14e72c2
               <li><strong>Zoom:</strong> Scroll wheel / Pinch</li>
               <li><strong>Select Piece:</strong> Click/Tap on piece</li>
               <li><strong>Move:</strong> Click/Tap on green square</li>
@@ -1163,7 +481,6 @@
             <div class="status-message" style="display: none;"></div>
             <div class="rotation-controls">
               <h4>Selective Rotation</h4>
-<<<<<<< HEAD
               <div class="rotation-mode-selector">
                 <label>
                   <input type="radio" name="rotationMode" value="view" checked>
@@ -1193,69 +510,44 @@
                   <button class="btn" id="rotate-col-cw">Rotate CW</button>
                   <button class="btn" id="rotate-col-ccw">Rotate CCW</button>
                 </div>
-=======
-              <div class="rotation-selector">
-                <select id="rotation-type">
-                  <option value="row">Row</option>
-                  <option value="column">Column</option>
-                </select>
-                <select id="rotation-index">
-                  <option value="0">1</option>
-                  <option value="1">2</option>
-                  <option value="2">3</option>
-                  <option value="3">4</option>
-                  <option value="4">5</option>
-                  <option value="5">6</option>
-                  <option value="6">7</option>
-                  <option value="7">8</option>
-                </select>
-              </div>
-              <div class="rotation-buttons">
-                <button class="btn rotation-btn" id="rotate-cw">Rotate CW</button>
-                <button class="btn rotation-btn" id="rotate-ccw">Rotate CCW</button>
->>>>>>> f14e72c2
               </div>
             </div>
             <div class="twist-controls" style="display: none;">
               <h4>Rubik's Twist (Your Move)</h4>
               <div class="twist-buttons">
-                <button class="btn twist-btn" id="twist-cw">Twist Cube CW</button>
-                <button class="btn twist-btn" id="twist-ccw">Twist Cube CCW</button>
+                <button class="twist-btn" id="twist-cw">Twist CW</button>
+                <button class="twist-btn" id="twist-ccw">Twist CCW</button>
               </div>
             </div>
-            <div class="btn-group">
-              <button class="btn primary" id="new-game">New Game</button>
-            </div>
+            <button class="btn" id="new-game" style="margin-top: 17px;">New Game</button>
           </div>
         </div>
       </div>
     `;
-    
     canvas = document.getElementById('cubeCanvas');
     ctx = canvas.getContext('2d');
-    
     // Set canvas size
     const updateCanvasSize = () => {
       canvas.width = window.innerWidth;
       canvas.height = window.innerHeight - 70;
     };
     updateCanvasSize();
-    
+
     // Initialize game
     gameState.faces = createCubeFaces();
-    
+
     // Rotation mode selector
     const rotationModeInputs = document.querySelectorAll('input[name="rotationMode"]');
     rotationModeInputs.forEach(input => {
       input.addEventListener('change', (e) => {
         gameState.rotationMode = e.target.value;
-        document.getElementById('row-rotation-controls').style.display = 
+        document.getElementById('row-rotation-controls').style.display =
           gameState.rotationMode === 'row' ? 'block' : 'none';
-        document.getElementById('column-rotation-controls').style.display = 
+        document.getElementById('column-rotation-controls').style.display =
           gameState.rotationMode === 'column' ? 'block' : 'none';
       });
     });
-    
+
     // Row/Column rotation controls
     document.getElementById('rotate-row-cw')?.addEventListener('click', () => {
       const row = parseInt(document.getElementById('row-select').value);
@@ -1273,29 +565,24 @@
       const col = parseInt(document.getElementById('col-select').value);
       rotateColumn(col, false);
     });
-    
+
     // Menu toggle for mobile
-    // Toggles the visibility of the controls panel on mobile devices
     const menuToggle = document.getElementById('menu-toggle');
     const controlsPanel = document.getElementById('controls-panel');
     menuToggle.addEventListener('click', () => {
       controlsPanel.classList.toggle('open');
     });
-    
+
     // Mouse/Touch event handlers
-    // Unified event handling for both mouse and touch inputs
-    // Supports pinch-to-zoom on touch devices
     let touchStartDistance = 0;
-    
-    // Get coordinates from mouse or touch event
+
     const getEventCoords = (event) => {
       if (event.touches) {
         return { x: event.touches[0].clientX, y: event.touches[0].clientY };
       }
       return { x: event.clientX, y: event.clientY };
     };
-    
-    // Handle pointer down (mouse click or touch start)
+
     const handlePointerDown = (event) => {
       if (event.touches && event.touches.length === 2) {
         // Pinch zoom start
@@ -1308,7 +595,7 @@
         gameState.dragStart = coords;
       }
     };
-    
+
     const handlePointerMove = (event) => {
       if (event.touches && event.touches.length === 2) {
         // Pinch zoom
@@ -1325,30 +612,30 @@
         const coords = getEventCoords(event);
         const dx = coords.x - gameState.dragStart.x;
         const dy = coords.y - gameState.dragStart.y;
-        
+
         gameState.rotationY += dx * 0.5;
         gameState.rotationX += dy * 0.5;
-        
+
         gameState.dragStart = coords;
         drawCube();
       }
     };
-    
+
     const handlePointerUp = () => {
       gameState.dragStart = null;
       touchStartDistance = 0;
     };
-    
+
     const handlePointerClick = (event) => {
       if (event.touches && event.touches.length > 1) return;
-      
+
       const rect = canvas.getBoundingClientRect();
       const coords = getEventCoords(event);
       const x = coords.x - rect.left;
       const y = coords.y - rect.top;
-      
+
       if (!canvas.clickableSquares) return;
-      
+
       // Find clicked square
       for (const square of canvas.clickableSquares) {
         const points = square.projected;
@@ -1358,65 +645,89 @@
         }
       }
     };
-    
+
     // Event listeners
     canvas.addEventListener('click', handlePointerClick);
     canvas.addEventListener('mousedown', handlePointerDown);
     canvas.addEventListener('mousemove', handlePointerMove);
     canvas.addEventListener('mouseup', handlePointerUp);
-    
+
     // Touch events
     canvas.addEventListener('touchstart', handlePointerDown, { passive: false });
     canvas.addEventListener('touchmove', handlePointerMove, { passive: false });
     canvas.addEventListener('touchend', handlePointerUp);
-    
+
     canvas.addEventListener('wheel', onWheel);
-    
-    // Touch event listeners
-    canvas.addEventListener('touchstart', onTouchStart, { passive: false });
-    canvas.addEventListener('touchmove', onTouchMove, { passive: false });
-    canvas.addEventListener('touchend', onTouchEnd);
-    canvas.addEventListener('touchend', onTouchClick);
-    
-    // Button event listeners
     document.getElementById('new-game').addEventListener('click', newGame);
     document.getElementById('twist-cw').addEventListener('click', () => handleTwist(true));
     document.getElementById('twist-ccw').addEventListener('click', () => handleTwist(false));
-    document.getElementById('menu-toggle').addEventListener('click', toggleMenu);
-    
-    // Row/column rotation listeners
-    document.getElementById('rotate-cw').addEventListener('click', () => {
-      const type = document.getElementById('rotation-type').value;
-      const index = parseInt(document.getElementById('rotation-index').value);
-      handleRowColumnRotation(type, index, true);
-    });
-    document.getElementById('rotate-ccw').addEventListener('click', () => {
-      const type = document.getElementById('rotation-type').value;
-      const index = parseInt(document.getElementById('rotation-index').value);
-      handleRowColumnRotation(type, index, false);
-    });
-    
-    // Update selected rotation type/index in state
-    document.getElementById('rotation-type').addEventListener('change', (e) => {
-      gameState.selectedRotationType = e.target.value;
-    });
-    document.getElementById('rotation-index').addEventListener('change', (e) => {
-      gameState.selectedRotationIndex = parseInt(e.target.value);
-    });
-    
+
     window.addEventListener('resize', () => {
       updateCanvasSize();
       drawCube();
     });
-    
-    updateUI();
+
     drawCube();
   }
-  
-  // Start when DOM is ready
-  if (document.readyState === 'loading') {
-    document.addEventListener('DOMContentLoaded', init);
-  } else {
-    init();
-  }
+
+  // === Game Logic ===
+
+  function handleSquareClick(face, row, col) {
+    if (gameState.gameOver || gameState.aiThinking) return;
+    const piece = gameState.faces[face][row][col];
+    if (gameState.selectedSquare) {
+      // Try to move selected piece
+      for (const move of gameState.possibleMoves) {
+        if (move.face === face && move.row === row && move.col === col) {
+          makeMove(gameState.selectedSquare, move);
+          gameState.selectedSquare = null;
+          gameState.possibleMoves = [];
+          drawCube();
+          return;
+        }
+      }
+      gameState.selectedSquare = null;
+      gameState.possibleMoves = [];
+      drawCube();
+    } else if (piece && piece.color === gameState.currentTurn) {
+      gameState.selectedSquare = { face, row, col };
+      gameState.possibleMoves = getValidMoves(gameState.faces, face, row, col);
+      drawCube();
+    }
+  }
+
+  function makeMove(from, to) {
+    // Simple move (no castling, promotion, en passant for now)
+    const faces = gameState.faces;
+    faces[to.face][to.row][to.col] = faces[from.face][from.row][from.col];
+    faces[from.face][from.row][from.col] = null;
+    // Switch turn
+    gameState.currentTurn = gameState.currentTurn === COLORS.WHITE ? COLORS.BLACK : COLORS.WHITE;
+    // TODO: Update inCheck, checkmate, AI move, etc.
+  }
+
+  function handleTwist(clockwise) {
+    // Placeholder: twist does nothing yet
+    // TODO: Implement Rubik's cube slice twist logic
+  }
+
+  function onWheel(event) {
+    gameState.scale += event.deltaY * -0.001;
+    gameState.scale = Math.max(0.5, Math.min(2.0, gameState.scale));
+    drawCube();
+  }
+
+  function newGame() {
+    gameState.faces = createCubeFaces();
+    gameState.currentTurn = COLORS.WHITE;
+    gameState.selectedSquare = null;
+    gameState.possibleMoves = [];
+    gameState.inCheck = false;
+    gameState.gameOver = false;
+    drawCube();
+  }
+
+  // === Entry Point ===
+  updateUI();
+
 })();